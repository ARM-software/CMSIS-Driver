/* -----------------------------------------------------------------------------
 * Copyright (c) 2019-2021 Arm Limited (or its affiliates). All rights reserved.
 *
 * SPDX-License-Identifier: Apache-2.0
 *
 * Licensed under the Apache License, Version 2.0 (the License); you may
 * not use this file except in compliance with the License.
 * You may obtain a copy of the License at
 *
 * www.apache.org/licenses/LICENSE-2.0
 *
 * Unless required by applicable law or agreed to in writing, software
 * distributed under the License is distributed on an AS IS BASIS, WITHOUT
 * WARRANTIES OR CONDITIONS OF ANY KIND, either express or implied.
 * See the License for the specific language governing permissions and
 * limitations under the License.
 *
 *
 * $Date:        6. June 2021
 * $Revision:    V1.7
 *
 * Project:      ESP8266 WiFi Driver
 * Driver:       Driver_WiFin (n = WIFI_ESP8266_DRIVER_NUMBER value)
 * -------------------------------------------------------------------------- */

/* History:
 *  Version 1.7
 *    Fixed Activate to use BSSID specified in SetOption with ARM_WIFI_BSSID
 *  Version 1.6
 *    Fixed return string null terminator in GetModuleInfo
 *  Version 1.5
 *    Fixed SocketSendTo for stream socket lengths above 2048 bytes
 *  Version 1.4
 *    Added auto protocol selection in SocketCreate
 *    Fixed socket default timeout (zero == no time out)
 *    Fixed SocketRecv/RecvFrom non blocking mode when received less than buffer length
 *  Version 1.3
 *    Enhanced serial communication startup procedure
 *    Fixed function AT_Resp_ConnectAP for NULL argument
 *  Version 1.2
 *    Added DHCP setting before station Activate
 *    API V1.1: SocketSend/SendTo and SocketRecv/RecvFrom (support for polling)
 *  Version 1.1
 *    Fixed serial tx busy flag handling
 *    Added read of DHCP assigned IPs after station activate
 *  Version 1.0
 *    Initial version based on AT command set version: 1.6.2.0
 */

#include "WiFi_ESP8266.h"
#include "WiFi_ESP8266_Os.h"

/* Driver version */
#define ARM_WIFI_DRV_VERSION ARM_DRIVER_VERSION_MAJOR_MINOR(1, 7)

/* -------------------------------------------------------------------------- */

/* Number of supported simultaneus connections */
#define WIFI_SOCKET_NUM         5

/* Array of sockets */
static WIFI_SOCKET Socket[WIFI_SOCKET_NUM];

/* Driver control block */
static WIFI_CTRL  WIFI_Ctrl;
#define pCtrl   (&WIFI_Ctrl)

/* Driver capabilities */
static const ARM_WIFI_CAPABILITIES DriverCapabilities = {
  1U,       /* station             */
  1U,       /* ap                  */
  1U,       /* station_ap          */
  0U,       /* wps_station         */
  0U,       /* wps_ap              */
  1U,       /* event_ap_connect    */
  1U,       /* event_ap_disconnect */
  0U,       /* event_eth_rx_frame  */
  0U,       /* bypass_mode         */
  1U,       /* ip                  */
  0U,       /* ip6                 */
  1U,       /* ping                */
  0U        /* reserved            */
};

/**
  AT parser notify callback function.

  \param[in]  event   Callback event code
  \param[in]  arg     Event argument
*/
void AT_Notify (uint32_t event, void *arg) {
  static uint8_t  rx_sock;
  static uint32_t rx_num;
  uint32_t *u32;
  uint8_t mac[6];
  int32_t ex;
  uint8_t  n;
  uint32_t conn_id, len;
  uint32_t addr;
  AT_DATA_LINK_CONN conn;
  WIFI_SOCKET *sock;
  uint32_t stat;

  if (event == AT_NOTIFY_EXECUTE) {
    /* Communication on-going, execute parser */
    osThreadFlagsSet (pCtrl->thread_id, WIFI_THREAD_RX_DATA);
  }
  else if (event == AT_NOTIFY_TX_DONE) {
    /* Transmit completed */
    osEventFlagsSet (pCtrl->evflags_id, WIFI_WAIT_TX_DONE);
  }
  else if (event == AT_NOTIFY_RESPONSE_GENERIC) {
    /* Received generic command response */
    osEventFlagsSet (pCtrl->evflags_id, WIFI_WAIT_RESP_GENERIC);
  }
  else if (event == AT_NOTIFY_CONNECTION_RX_INIT) {
    /* Data packet incomming (+IPD received) */
    u32 = (uint32_t *)arg;

    /* Initialize number of bytes to receive */
    *u32 = 0U;

    /* Initialize receiving socket and number of bytes to receive */
    rx_sock = SOCKET_INVALID;
    rx_num  = 0U;

    ex = AT_Resp_IPD (&conn_id, &len, NULL, NULL);

    if (ex == 0) {
      /* Find socket */
      for (n = 0U; n < WIFI_SOCKET_NUM; n++) {
        if (Socket[n].state == SOCKET_STATE_CONNECTED) {
          if (Socket[n].conn_id == conn_id) {
            /* This is our socket */
            break;
          }
        }
      }

      if (n != WIFI_SOCKET_NUM) {
        /* Found corresponding socket */
        sock = &Socket[n];

        /* Check if there is enough memory to receive incomming packet */
        rx_num = BufGetFree(&sock->mem);

        if (rx_num >= (len + 2U)) {
          /* Enough space, remember receiving socket */
          rx_sock = n;

          /* Set packet header (16-bit size) */
          BufWrite ((uint8_t *)&len, 2U, &sock->mem);

          /* Return number of bytes to receive */
          *u32 = len;
        }

        /* Set number of bytes to copy (or dump) */
        rx_num = len;
      }
    }
  }
  else if (event == AT_NOTIFY_CONNECTION_RX_DATA) {
    /* Read source buffer address */
    u32 = (uint32_t *)arg;
    addr = *u32;

    /* Copy received data */
    if (rx_sock != SOCKET_INVALID) {
      sock = &Socket[rx_sock];

      /* Copy data */
      len = BufCopy (&sock->mem, (BUF_LIST *)addr, rx_num);
    }
    else {
      len = BufFlush (rx_num, (BUF_LIST *)addr);
    }

    rx_num -= len;

    /* Return number of bytes left to receive */
    *u32 = rx_num;

    if (rx_sock != SOCKET_INVALID) {
      /* All data received? */
      if (rx_num == 0U) {
        /* Set event flag */
        osEventFlagsSet (pCtrl->evflags_id, WIFI_WAIT_RX_DONE(rx_sock));
      }
    }
  }
  else if (event == AT_NOTIFY_REQUEST_TO_SEND) {
    /* Received '>' character, device waits for data to transmit */
    osEventFlagsSet (pCtrl->evflags_id, WIFI_WAIT_TX_REQUEST);
  }
  else if (event == AT_NOTIFY_CONNECTION_OPEN) {
    /* Connection is open */
    if ((pCtrl->flags & WIFI_FLAGS_CONN_INFO_POOLING) == 0U) {
      /* Retrieve connection properties (+LINK_CONN received) */
      ex = AT_Resp_LinkConn (&stat, &conn);

      if (ex == 0) {
        /* Set connection id as used */
        ConnId_Accept (conn.link_id);

        if (conn.c_s == 1U) {
          /* Device works as a server, put connection on the backlog */
          for (n = 0U; n < WIFI_SOCKET_NUM; n++) {
            if (Socket[n].state == SOCKET_STATE_SERVER) {
              /* Set pointer to server socket */
              sock = &Socket[n];

              /* Find available backlog socket */
              do {
                n = Socket[n].backlog;

                if (Socket[n].state == SOCKET_STATE_LISTEN) {
                  /* Set connection id and change state */
                  Socket[n].conn_id = conn.link_id;
                  Socket[n].state   = SOCKET_STATE_CONNECTED;

                  /* Copy local and remote port number */
                  Socket[n].l_port = conn.local_port;
                  Socket[n].r_port = conn.remote_port;
                  /* Copy remote ip */
                  memcpy (Socket[n].r_ip, conn.remote_ip, 4);
                  break;
                }
              }
              while (Socket[n].backlog != sock->backlog);

              break;
            }
          }

          if (n != WIFI_SOCKET_NUM) {
            /* Set event */
            osEventFlagsSet (pCtrl->evflags_id, WIFI_WAIT_CONN_ACCEPT);
          }
        }
        else {
          /* Device works as a client, find socket that initiated connection open */
          for (n = 0U; n < WIFI_SOCKET_NUM; n++) {
            if (Socket[n].state == SOCKET_STATE_CONNECTREQ) {
              /* Check connection id */
              if (Socket[n].conn_id == conn.link_id) {
                /* Copy local and remote port number */
                Socket[n].l_port = conn.local_port;
                Socket[n].r_port = conn.remote_port;

                /* Copy remote ip */
                memcpy (Socket[n].r_ip, conn.remote_ip, 4);

                /* Socket is now connected */
                Socket[n].state = SOCKET_STATE_CONNECTED;
                break;
              }
            }
          }

          if (n != WIFI_SOCKET_NUM) {
            /* Set event */
            osEventFlagsSet (pCtrl->evflags_id, WIFI_WAIT_CONN_OPEN(n));
          }
        }
      }
    }
    else {
      ex = AT_Resp_CtrlConn (&conn_id);

      if (ex == 0) {
        /* Set connection id as used */
        ConnId_Accept (conn_id);

        conn.link_id = (uint8_t)conn_id;

        /* Check client sockets for initiated connection open (<link_id>,CONNECT received) */
        for (n = 0U; n < WIFI_SOCKET_NUM; n++) {
          if (Socket[n].state == SOCKET_STATE_CONNECTREQ) {
            /* Check connection id */
            if (Socket[n].conn_id == conn.link_id) {
              /* Socket is now connected */
              Socket[n].state = SOCKET_STATE_CONNECTED;
              break;
            }
          }
        }

        if (n != WIFI_SOCKET_NUM) {
          /* Set event */
          osEventFlagsSet (pCtrl->evflags_id, WIFI_WAIT_CONN_OPEN(n));
        }
        else {
          /* Check server sockets and put connection on the backlog */
          for (n = 0U; n < WIFI_SOCKET_NUM; n++) {
            if (Socket[n].state == SOCKET_STATE_SERVER) {
              /* Set pointer to server socket */
              sock = &Socket[n];

              /* Find available backlog socket */
              do {
                n = Socket[n].backlog;

                if (Socket[n].state == SOCKET_STATE_LISTEN) {
                  /* Set connection id and change state */
                  Socket[n].conn_id = conn.link_id;
                  Socket[n].state   = SOCKET_STATE_CONNECTED;
                  break;
                }
              }
              while (Socket[n].backlog != sock->backlog);

              break;
            }
          }

          if (n != WIFI_SOCKET_NUM) {
            /* Set event */
            osEventFlagsSet (pCtrl->evflags_id, WIFI_WAIT_CONN_ACCEPT);
          }
        }
      }
    }
  }
  else if (event == AT_NOTIFY_CONNECTION_CLOSED) {
    /* Network connection is closed */
    ex = AT_Resp_CtrlConn (&conn_id);

    if (ex == 0) {
      /* Set connection id as free */
      ConnId_Free (conn_id);

      /* Find corresponding socket and change its state */
      for (n = 0U; n < WIFI_SOCKET_NUM; n++) {
        if (Socket[n].conn_id == conn_id) {
          /* Correct connection id found */
          Socket[n].conn_id = CONN_ID_INVALID;

          if (Socket[n].backlog == SOCKET_INVALID) {
            /* This is client socket */
            if (Socket[n].state == SOCKET_STATE_CLOSING) {
              /* Connection close initiated in SocketClose */
              Socket[n].state = SOCKET_STATE_FREE;
            } else {
              /* Remote peer closed the connection */
              Socket[n].state = SOCKET_STATE_CLOSED;
            }
          } else {
            /* Listening socket, set state back to listen */
            Socket[n].state = SOCKET_STATE_LISTEN;
          }
          break;
        }
      }

      if (n != WIFI_SOCKET_NUM) {
        /* Set event */
        osEventFlagsSet (pCtrl->evflags_id, WIFI_WAIT_CONN_CLOSE(n));
      }
    }
  }
  else if (event == AT_NOTIFY_STATION_CONNECTED) {
    /* Station connects to the local AP */
    ex = AT_Resp_StaMac (mac);

    pCtrl->cb_event (ARM_WIFI_EVENT_AP_CONNECT, mac);
  }
  else if (event == AT_NOTIFY_STATION_DISCONNECTED) {
    /* Station disconnects from the local AP */
    ex = AT_Resp_StaMac (mac);

    pCtrl->cb_event (ARM_WIFI_EVENT_AP_DISCONNECT, mac);
  }
  else if (event == AT_NOTIFY_CONNECTED) {
    /* Local station connected to an AP */
    pCtrl->flags |= WIFI_FLAGS_STATION_CONNECTED;
  }
  else if (event == AT_NOTIFY_GOT_IP) {
    /* Local station got IP address */
    pCtrl->flags |= WIFI_FLAGS_STATION_GOT_IP;
  }
  else if (event == AT_NOTIFY_DISCONNECTED) {
    /* Local station disconnected from an AP */
    pCtrl->flags &= ~(WIFI_FLAGS_STATION_CONNECTED | WIFI_FLAGS_STATION_GOT_IP);
  }
  else if (event == AT_NOTIFY_READY) {
    /* AT firmware is ready */
    osEventFlagsSet (pCtrl->evflags_id, WIFI_WAIT_RESP_GENERIC);
  }
  else if (event == AT_NOTIFY_ERR_CODE) {
    /* Error code received */
    ex = AT_Resp_ErrCode (&stat);
  }
  else {
    /* Out of memory? */
    if (event == AT_NOTIFY_OUT_OF_MEMORY) {
      if (arg == NULL) {
        /* Receiving socket is out of memory */
        pCtrl->packdump++;
      }
      else {
        /* Serial parser is out of memory */
        __BKPT(0);
      }
    }
  }
}


/**
  Wait for response with timeout.

  \return -2: no response, error
          -1: no response, timeout
           0: response arrived
*/
static int32_t WiFi_Wait (uint32_t event, uint32_t timeout) {
  int32_t rval;
  uint32_t flags;

  if (timeout == 0U) {
    /* Operation will not time out */
    timeout = osWaitForever;
  }

  flags = osEventFlagsWait (pCtrl->evflags_id, event, osFlagsWaitAny, timeout);

  if ((flags & osFlagsError) == 0) {
    /* Got response */
    rval = 0;
  }
  else {
    if (flags == osFlagsErrorTimeout) {
      /* Timeout */
      rval = -1;
    }
    else {
      /* Internal error */
      rval = -2;
    }
  }

  return (rval);
}


/**
  WIFI thread.
*/
void WiFi_Thread (void *arg) {
  int32_t ex;
  uint32_t flags;
  uint32_t tout;

  (void)arg;

  ex = AT_Parser_Initialize();

  if (ex < 0) {
    /* Parser initialization failed */
    osThreadTerminate (osThreadGetId());
  }

  /* Set pooling timeout interval */
  tout = WIFI_THREAD_POOLING_TIMEOUT;

  while (1) {
    /* Wait for thread flags until timeout expires */
    flags = osThreadFlagsWait (WIFI_THREAD_FLAGS, osFlagsWaitAny, tout);

    if ((flags & osFlagsError) == 0) {
      if (flags & WIFI_THREAD_TERMINATE) {
        /* Uninitialize data parser (low level) */
        AT_Parser_Uninitialize ();

        /* Self-terminate */
        osThreadTerminate (osThreadGetId());
      }
    }

    AT_Parser_Execute();
  }
}

static void WiFi_ThreadKick (void) {
  osThreadFlagsSet (pCtrl->thread_id, WIFI_THREAD_KICK);
}


/**
  Get driver version.

  \return        \ref ARM_DRIVER_VERSION
*/
static ARM_DRIVER_VERSION ARM_WIFI_GetVersion (void) {
  ARM_DRIVER_VERSION ver = { ARM_WIFI_API_VERSION, ARM_WIFI_DRV_VERSION };
  return (ver);
}


/**
  Get driver capabilities.

  \return        \ref ARM_WIFI_CAPABILITIES
*/
static ARM_WIFI_CAPABILITIES ARM_WIFI_GetCapabilities (void) {
  return (DriverCapabilities);
}


/**
  Initialize WiFi Module.

  \param[in]     cb_event Pointer to \ref ARM_WIFI_SignalEvent_t
  \return        execution status
                   - \ref ARM_DRIVER_OK                : Operation successful
                   - \ref ARM_DRIVER_ERROR             : Operation failed
*/
static int32_t ARM_WIFI_Initialize (ARM_WIFI_SignalEvent_t cb_event) {
  int32_t rval;
  osThreadAttr_t     th_attr;
  osEventFlagsAttr_t ef_attr;
  osMutexAttr_t      mtx_attr;
  osMemoryPoolAttr_t mp_attr;

  rval = ARM_DRIVER_OK;

  /* Register callback event handler */
  pCtrl->cb_event = cb_event;

  if ((pCtrl->flags & WIFI_FLAGS_INIT) == 0U) {
    /* Create required RTOS resources */
    mp_attr = Socket_MemPool_Attr;
    pCtrl->mempool_id = osMemoryPoolNew (SOCKET_BUFFER_BLOCK_COUNT, SOCKET_BUFFER_BLOCK_SIZE, &mp_attr);

    /* Create event flags object */
    ef_attr = WiFi_EventFlags_Attr;
    pCtrl->evflags_id = osEventFlagsNew (&ef_attr);

    /* Create socket access mutex */
    mtx_attr = Socket_Mutex_Attr;
    pCtrl->mutex_id = osMutexNew (&mtx_attr);

    /* Create buffer access mutex */
    mtx_attr = BufList_Mutex_Attr;
    pCtrl->memmtx_id = osMutexNew (&mtx_attr);

    if ((pCtrl->mempool_id == NULL) ||
        (pCtrl->evflags_id == NULL) ||
        (pCtrl->mutex_id   == NULL) ||
        (pCtrl->memmtx_id  == NULL)) {
      /* Failed to create all RTOS resources */
      rval = ARM_DRIVER_ERROR;
    }

    if (rval == ARM_DRIVER_OK) {
      /* Create WiFi thread */
      th_attr = WiFi_Thread_Attr;
      pCtrl->thread_id = osThreadNew (WiFi_Thread, NULL, &th_attr);

      /* Thread should execute, initialize communication interface and wait blocked until waken-up */
      if (osThreadGetState(pCtrl->thread_id) != osThreadBlocked) {
        /* Incorrect thread state */
        rval = ARM_DRIVER_ERROR;
      }
    }

    if (rval != ARM_DRIVER_OK) {
      /* Failed to initialize RTOS resources */
      if (pCtrl->thread_id != NULL) {
        /* Send termination flag */
        osThreadFlagsSet (pCtrl->thread_id, WIFI_THREAD_TERMINATE);
      }

      /* Clean up */
      if (pCtrl->mempool_id != NULL) {
        (void)osMemoryPoolDelete (pCtrl->mempool_id);
      }

      if (pCtrl->evflags_id != NULL) {
        (void)osEventFlagsDelete (pCtrl->evflags_id);
      }

      if (pCtrl->mutex_id != NULL) {
        (void)osMutexDelete (pCtrl->mutex_id);
      }

      if (pCtrl->memmtx_id != NULL) {
        (void)osMutexDelete (pCtrl->memmtx_id);
      }
    }
    else {
      /* Successfully initialized */
      pCtrl->flags = WIFI_FLAGS_INIT;
    }
  }

  return (rval);
}


/**
  De-initialize WiFi Module.

  \return        execution status
                   - \ref ARM_DRIVER_OK                : Operation successful
                   - \ref ARM_DRIVER_ERROR             : Operation failed
*/
static int32_t ARM_WIFI_Uninitialize (void) {
  int32_t rval;
  uint32_t flags;

  rval = ARM_DRIVER_OK;

  if (pCtrl->thread_id != NULL) {
    flags = osThreadFlagsSet (pCtrl->thread_id, WIFI_THREAD_TERMINATE);

    if ((flags & osFlagsError) != 0U) {
      /* Should never happen */
      rval = ARM_DRIVER_ERROR;
    }
  }

  if (pCtrl->evflags_id != NULL) {
    if (osEventFlagsDelete (pCtrl->evflags_id) != osOK) {
      /* Event flags delete failed */
      rval = ARM_DRIVER_ERROR;
    }
  }

  if (pCtrl->mutex_id != NULL) {
    if (osMutexDelete (pCtrl->mutex_id) != osOK) {
      /* Mutex delete failed */
      rval = ARM_DRIVER_ERROR;
    }
  }

  if (pCtrl->memmtx_id != NULL) {
    if (osMutexDelete (pCtrl->memmtx_id) != osOK) {
      /* Mutex delete failed */
      rval = ARM_DRIVER_ERROR;
    }
  }

  if (pCtrl->mempool_id != NULL) {
    if (osMemoryPoolDelete (pCtrl->mempool_id) != osOK) {
      /* Memory pool delete failed */
      rval = ARM_DRIVER_ERROR;
    }
  }

  if (rval == ARM_DRIVER_OK) {
    /* Clear resource variables */
    pCtrl->flags     = 0U;
    pCtrl->cb_event  = NULL;
    pCtrl->thread_id = NULL;
    pCtrl->mutex_id  = NULL;
  }

  return (rval);
}


/**
  Control WiFi Module Power.

  \param[in]     state     Power state
                   - \ref ARM_POWER_OFF                : Power off: no operation possible
                   - \ref ARM_POWER_LOW                : Low-power mode: sleep or deep-sleep depending on \ref ARM_WIFI_LP_TIMER option set
                   - \ref ARM_POWER_FULL               : Power on: full operation at maximum performance
  \return        execution status
                   - \ref ARM_DRIVER_OK                : Operation successful
                   - \ref ARM_DRIVER_ERROR             : Operation failed
                   - \ref ARM_DRIVER_ERROR_UNSUPPORTED : Operation not supported
                   - \ref ARM_DRIVER_ERROR_PARAMETER   : Parameter error (invalid state)
*/
static int32_t ARM_WIFI_PowerControl (ARM_POWER_STATE state) {
  int32_t rval, ex;
  uint32_t n;
  osThreadId_t id;

  if ((state != ARM_POWER_OFF)  && (state != ARM_POWER_FULL) && (state != ARM_POWER_LOW)) {
    rval = ARM_DRIVER_ERROR_PARAMETER;
  }
  else {
    switch (state) {
      case ARM_POWER_OFF:
        if ((pCtrl->flags & WIFI_FLAGS_INIT) == 0U) {
          /* Not initialized */
          rval = ARM_DRIVER_ERROR;
        }
        else {
          /* Clear power flag */
          pCtrl->flags &= ~WIFI_FLAGS_POWER;

          rval = ARM_DRIVER_OK;

          /* Check if we need to unlock socket mutex */
          id = osMutexGetOwner(pCtrl->mutex_id);

          if (id != NULL) {
            /* Mutex is locked */
            if (osMutexRelease (pCtrl->mutex_id) != osOK) {
              /* If we can't release the mutex, will recreate it */
              if (osMutexDelete (pCtrl->mutex_id) != osOK) {
                /* Mutex delete failed */
                rval = ARM_DRIVER_ERROR;
              }
              else {
                pCtrl->mutex_id = osMutexNew (&Socket_Mutex_Attr);

                if (pCtrl->mutex_id == NULL) {
                  rval = ARM_DRIVER_ERROR;
                }
              }
            }
          }

          /* Clear socket structures */
          for (n = 0U; n < WIFI_SOCKET_NUM; n++) {
            Socket[n].state = SOCKET_STATE_FREE;
          }
        }
        break;

      case ARM_POWER_LOW:
        rval = ARM_DRIVER_ERROR_UNSUPPORTED;
        break;

      case ARM_POWER_FULL:
        if ((pCtrl->flags & WIFI_FLAGS_INIT) == 0) {
          /* Not initialized */
          rval = ARM_DRIVER_ERROR;
        }
        else if ((pCtrl->flags & WIFI_FLAGS_POWER) != 0U) {
          /* Already powered */
          rval = ARM_DRIVER_OK;
        }
        else if (osMutexAcquire (pCtrl->mutex_id, osWaitForever) != osOK) {
          /* Mutex error */
          rval = ARM_DRIVER_ERROR;
        }
        else {
          /* Configure communication channel */
          ex = SetupCommunication();

          if (ex == 0) {
            ex = ResetModule();
          }

          ex = SetupCommunication();

          if (ex == 0) {
            /* Enable station and AP */
            ex = AT_Cmd_CurrentMode (AT_CMODE_SET, 3U);

            if (ex == 0) {
              /* Wait until response arrives */
              ex = WiFi_Wait (WIFI_WAIT_RESP_GENERIC, WIFI_RESP_TIMEOUT);

              if (ex == 0) {
                /* Response arrived */
                ex = AT_Resp_Generic();
              }
            }
          }

          if (ex == 0) {
            /* Load current configuration */
            ex = LoadOptions();
          }

          if (ex == 0) {
            /* Enable station only */
            ex = AT_Cmd_CurrentMode (AT_CMODE_SET, 1U);

            if (ex == 0) {
              /* Wait until response arrives */
              ex = WiFi_Wait (WIFI_WAIT_RESP_GENERIC, WIFI_RESP_TIMEOUT);

              if (ex == 0) {
                /* Response arrived */
                ex = AT_Resp_Generic();
              }
            }
          }

          if (ex == 0) {
            /* Configure system messages */
            ex = AT_Cmd_SysMessages (3U);

            if (ex == 0) {
              /* Wait until response arrives */
              ex = WiFi_Wait (WIFI_WAIT_RESP_GENERIC, WIFI_RESP_TIMEOUT);

              if (ex == 0) {
                /* Response arrived */
                ex = AT_Resp_Generic();

                if (ex != 0) {
                  /* Reset error indicator */
                  ex = 0;
                  /* Enable connection info pooling (instead of +LINK_CONN info) */
                  pCtrl->flags |=  WIFI_FLAGS_CONN_INFO_POOLING;
                } else {
                  pCtrl->flags &= ~WIFI_FLAGS_CONN_INFO_POOLING;
                }
              }
            }
          }

          if (ex == 0) {
            /* Disable sleep */
            ex = AT_Cmd_Sleep (AT_CMODE_SET, 0U);

            if (ex == 0) {
              /* Wait until response arrives */
              ex = WiFi_Wait (WIFI_WAIT_RESP_GENERIC, WIFI_RESP_TIMEOUT);

              if (ex == 0) {
                /* Response arrived */
                ex = AT_Resp_Generic();
                
                if (ex == 0) {
                  /* Wait a bit before the next command is sent out */
                  osDelay(500);
                }
              }
            }
          }

          if (ex == 0) {
            /* Enable multiple connections */
            ex = AT_Cmd_ConnectionMux (AT_CMODE_SET, 1U);

            if (ex == 0) {
              /* Wait until response arrives */
              ex = WiFi_Wait (WIFI_WAIT_RESP_GENERIC, WIFI_RESP_TIMEOUT);

              if (ex == 0) {
                /* Response arrived */
                ex = AT_Resp_Generic();
              }
            }
          }

          if (ex == 0) {
            /* Command echo disable/enable */
            ex = AT_Cmd_Echo (WIFI_AT_ECHO);

            if (ex == 0) {
              /* Wait until response arrives */
              ex = WiFi_Wait (WIFI_WAIT_RESP_GENERIC, WIFI_RESP_TIMEOUT);

              if (ex == 0) {
                /* Response arrived */
                ex = AT_Resp_Generic();
              }
            }
          }

          if (ex == 0) {
            /* Driver is powered */
            pCtrl->flags |= WIFI_FLAGS_POWER;

            /* No active connections */
            pCtrl->conn_id = 0U;

            rval = ARM_DRIVER_OK;
          } else {
            rval = ARM_DRIVER_ERROR;
          }

          if (osMutexRelease (pCtrl->mutex_id) != osOK) {
            /* Mutex error, override previous return value */
            rval = ARM_DRIVER_ERROR;
          }
        }
        break;
    }
  }

  return (rval);
}


/**
  Get Module information.

  \param[out]    module_info Pointer to character buffer were info string will be returned
  \param[in]     max_len     Maximum length of string to return (including null terminator)
  \return        execution status
                   - \ref ARM_DRIVER_OK                : Operation successful
                   - \ref ARM_DRIVER_ERROR             : Operation failed
                   - \ref ARM_DRIVER_ERROR_UNSUPPORTED : Operation not supported
                   - \ref ARM_DRIVER_ERROR_PARAMETER   : Parameter error (NULL module_info pointer or max_len equals to 0)
*/
static int32_t ARM_WIFI_GetModuleInfo (char *module_info, uint32_t max_len) {
  int32_t rval, ex;

  if ((module_info == NULL) || (max_len == 0U)) {
    rval = ARM_DRIVER_ERROR_PARAMETER;
  }
  else if (osMutexAcquire (pCtrl->mutex_id, osWaitForever) != osOK) {
    /* Mutex error */
    rval = ARM_DRIVER_ERROR;
  }
  else {
    rval = ARM_DRIVER_OK;
    
    ex = AT_Cmd_GetVersion();
    
    if (ex == 0) {
      /* Wait until response arrives */
      ex = WiFi_Wait (WIFI_WAIT_RESP_GENERIC, WIFI_RESP_TIMEOUT);

      if (ex == 0) {
        /* Check response */
        ex = AT_Resp_Generic();

        if (ex == AT_RESP_OK) {
          ex = AT_Resp_GetVersion ((uint8_t *)module_info, max_len - 1U);

          /* Add string terminator */
          module_info[ex] = '\0';
        }
      }
    }

    if (osMutexRelease (pCtrl->mutex_id) != osOK) {
      /* Mutex error, override previous return value */
      rval = ARM_DRIVER_ERROR;
    }
  }

  return (rval);
}


/**
  Set WiFi Module Options.

  \param[in]     interface Interface (0 = Station, 1 = Access Point)
  \param[in]     option    Option to set
  \param[in]     data      Pointer to data relevant to selected option
  \param[in]     len       Length of data (in bytes)
  \return        execution status
                   - \ref ARM_DRIVER_OK                : Operation successful
                   - \ref ARM_DRIVER_ERROR             : Operation failed
                   - \ref ARM_DRIVER_ERROR_UNSUPPORTED : Operation not supported
                   - \ref ARM_DRIVER_ERROR_PARAMETER   : Parameter error (invalid interface, NULL data pointer or len less than option specifies)
*/
static int32_t ARM_WIFI_SetOption (uint32_t interface, uint32_t option, const void *data, uint32_t len) {
  int32_t  rval, ex;
  uint32_t u32;
  uint8_t  ip_0[4], ip_1[4];

  if ((interface > 1U) || (data == NULL) || (len < 4U)) {
    rval = ARM_DRIVER_ERROR_PARAMETER;
  }
  else if (pCtrl->flags == 0U) {
    /* No init */
    rval = ARM_DRIVER_ERROR;
  }
  else if (osMutexAcquire (pCtrl->mutex_id, osWaitForever) != osOK) {
    /* Mutex error */
    rval = ARM_DRIVER_ERROR;
  }
  else {
    rval = ARM_DRIVER_ERROR;
    ex   = -1;

    switch (option) {
      default:
      case ARM_WIFI_IP6_GLOBAL:                         // Station/AP Set/Get IPv6 global address;                    data = &ip6,      len = 16, uint8_t[16]
      case ARM_WIFI_IP6_LINK_LOCAL:                     // Station/AP Set/Get IPv6 link local address;                data = &ip6,      len = 16, uint8_t[16]
      case ARM_WIFI_IP6_SUBNET_PREFIX_LEN:              // Station/AP Set/Get IPv6 subnet prefix length;              data = &len,      len =  4, uint32_t: 1 .. 127
      case ARM_WIFI_IP6_GATEWAY:                        // Station/AP Set/Get IPv6 gateway address;                   data = &ip6,      len = 16, uint8_t[16]
      case ARM_WIFI_IP6_DNS1:                           // Station/AP Set/Get IPv6 primary   DNS address;             data = &ip6,      len = 16, uint8_t[16]
      case ARM_WIFI_IP6_DNS2:                           // Station/AP Set/Get IPv6 secondary DNS address;             data = &ip6,      len = 16, uint8_t[16]
      case ARM_WIFI_IP6_DHCP_MODE:                      // Station/AP Set/Get IPv6 DHCPv6 client mode;                data = &mode,     len =  4, uint32_t: ARM_WIFI_IP6_DHCP_xxx (default Off)

        rval = ARM_DRIVER_ERROR_UNSUPPORTED;
        break;

      case ARM_WIFI_BSSID:                              // Station/AP Set/Get BSSID of AP to connect or of AP;        data = &bssid,    len =  6, uint8_t[6]
        if (len < 6) {
          rval = ARM_DRIVER_ERROR_PARAMETER;
        }
        else {
          if (interface == WIFI_INTERFACE_STATION) {
            /* Set BSSID of the AP to connect to */
            pCtrl->flags |= WIFI_FLAGS_STATION_BSSID_SET;

            /* Store BSSID into options structure */
            memcpy (pCtrl->options.st_bssid, data, 6U);
            rval = ARM_DRIVER_OK;
          } else {
            rval = ARM_DRIVER_ERROR_UNSUPPORTED;
          }
        }
        break;

      case ARM_WIFI_HOSTNAME:                           ///< Station    Set/Get HostName; data = &hostname, maxlen =  32, char[32]
				if (interface == WIFI_INTERFACE_STATION)
					ex = AT_Cmd_HostName (AT_CMODE_SET, (const char *)data);
				else
					rval = ARM_DRIVER_ERROR_UNSUPPORTED;
        break;

      case ARM_WIFI_TX_POWER:                           // Station/AP Set/Get transmit power;                         data = &power,    len =  4, uint32_t: 0 .. 20 [dBm]
        #if (AT_VARIANT == AT_VARIANT_WIZ)
          rval = ARM_DRIVER_ERROR_UNSUPPORTED;
        #else
          u32 = *(const uint32_t *)data;

          /* Store value (see GetOption) */
          pCtrl->tx_power = (uint8_t)u32;

          /* Send command */
          #if (AT_VARIANT == AT_VARIANT_ESP32) && (AT_VERSION < AT_VERSION_2_0_0_0)
          ex = AT_Cmd_TxPower (10 - (u32/2U));  /* ESP32 */
          #else
          ex = AT_Cmd_TxPower (u32 * 4U);/* ESP8266, ESP32 V2.0.0 */
          #endif
        #endif
        break;

      case ARM_WIFI_LP_TIMER:                           // Station    Set/Get low-power deep-sleep time;              data = &time,     len =  4, uint32_t [seconds]: 0 = disable (default)
        if (interface != WIFI_INTERFACE_STATION) {
          rval = ARM_DRIVER_ERROR_UNSUPPORTED;
        }
        else {
          u32 = *(const uint32_t *)data;

          pCtrl->lp_timer = u32;

          rval = ARM_DRIVER_OK;
        }
        break;

      case ARM_WIFI_DTIM:                               // Station/AP Set/Get DTIM interval;                          data = &dtim,     len =  4, uint32_t [beacons]
        rval = ARM_DRIVER_ERROR_UNSUPPORTED;
        break;

      case ARM_WIFI_BEACON:                             //         AP Set/Get beacon interval;                        data = &interval, len =  4, uint32_t [ms]
        rval = ARM_DRIVER_ERROR_UNSUPPORTED;
        break;

      case ARM_WIFI_MAC:                                // Station/AP Set/Get MAC;                                    data = &mac,      len =  6, uint8_t[6]
        if (len < 6) {
          rval = ARM_DRIVER_ERROR_PARAMETER;
        }
        else {
          if (interface == WIFI_INTERFACE_STATION) {
            /* Set station MAC */
            ex = AT_Cmd_StationMAC (AT_CMODE_SET, (const uint8_t *)data);
          } else {
            /* Set AP MAC */
            memcpy (pCtrl->options.ap_mac, data, 6);
            rval = ARM_DRIVER_OK;
          }
        }
        break;

      case ARM_WIFI_IP:                                 // Station/AP Set/Get IPv4 static/assigned address;           data = &ip,       len =  4, uint8_t[4]
      case ARM_WIFI_IP_SUBNET_MASK:                     // Station/AP Set/Get IPv4 subnet mask;                       data = &mask,     len =  4, uint8_t[4]
      case ARM_WIFI_IP_GATEWAY:                         // Station/AP Set/Get IPv4 gateway address;                   data = &ip,       len =  4, uint8_t[4]

        if (interface == WIFI_INTERFACE_STATION) {
          if      (option == ARM_WIFI_IP)             { memcpy (pCtrl->options.st_ip,      data, 4); }
          else if (option == ARM_WIFI_IP_SUBNET_MASK) { memcpy (pCtrl->options.st_netmask, data, 4); }
          else if (option == ARM_WIFI_IP_GATEWAY)     { memcpy (pCtrl->options.st_gateway, data, 4); }
        }
        else {
          if      (option == ARM_WIFI_IP)             { memcpy (pCtrl->options.ap_ip,      data, 4); }
          else if (option == ARM_WIFI_IP_SUBNET_MASK) { memcpy (pCtrl->options.ap_netmask, data, 4); }
          else if (option == ARM_WIFI_IP_GATEWAY)     { memcpy (pCtrl->options.ap_gateway, data, 4); }
        }
        rval = ARM_DRIVER_OK;
        break;

      case ARM_WIFI_IP_DNS1:                            // Station/AP Set/Get IPv4 primary   DNS address;             data = &ip,       len =  4, uint8_t[4]
      case ARM_WIFI_IP_DNS2:                            // Station/AP Set/Get IPv4 secondary DNS address;             data = &ip,       len =  4, uint8_t[4]
        ex = GetCurrentDnsAddr (interface, ip_0, ip_1);

        if (ex == 0) {
          if (option == ARM_WIFI_IP_DNS1) { memcpy (ip_0, data, 4); }
          else                            { memcpy (ip_1, data, 4); }

          ex = AT_Cmd_DNS (AT_CMODE_SET, 1, ip_0, ip_1);
        }
        break;

      case ARM_WIFI_IP_DHCP:                            // Station/AP Set/Get IPv4 DHCP client/server enable/disable; data = &dhcp,     len =  4, uint32_t: 0 = disable, non-zero = enable (default)
        u32 = *(const uint32_t *)data;

        if (interface == WIFI_INTERFACE_STATION) {
          if (u32 == 0) {
            /* Disable DHCP and use static IP configuration */
            pCtrl->flags |=  WIFI_FLAGS_STATION_STATIC_IP;
          } else {
            pCtrl->flags &= ~WIFI_FLAGS_STATION_STATIC_IP;
          }

          #if (AT_VARIANT == AT_VARIANT_ESP32)
          ex = AT_Cmd_DHCP (AT_CMODE_SET, u32 != 0U, 1U);
          #else
          ex = AT_Cmd_DHCP (AT_CMODE_SET, 1U, u32 != 0U);
          #endif
        } else /* WIFI_INTERFACE_AP */ {
          if (u32 == 0) {
            /* Disable DHCP */
            pCtrl->flags |=  WIFI_FLAGS_AP_STATIC_IP;
          } else {
            /* Enable DHCP */
            pCtrl->flags &= ~WIFI_FLAGS_AP_STATIC_IP;
          }
          rval = ARM_DRIVER_OK;
        }
        break;

      case ARM_WIFI_IP_DHCP_POOL_BEGIN:                 // AP Set/Get IPv4 DHCP pool begin address;           data = &ip,       len =  4, uint8_t[4]
      case ARM_WIFI_IP_DHCP_POOL_END:                   // AP Set/Get IPv4 DHCP pool end address;             data = &ip,       len =  4, uint8_t[4]
      case ARM_WIFI_IP_DHCP_LEASE_TIME:                 // AP Set/Get IPv4 DHCP lease time;                   data = &time,     len =  4, uint32_t [seconds]
        if (interface == WIFI_INTERFACE_STATION) {
          rval = ARM_DRIVER_ERROR_UNSUPPORTED;
        }
        else {
          if (option == ARM_WIFI_IP_DHCP_POOL_BEGIN) {
            memcpy (pCtrl->options.ap_dhcp_pool_start, data, 4);
          }
          else if (option == ARM_WIFI_IP_DHCP_POOL_END) {
            memcpy (pCtrl->options.ap_dhcp_pool_end, data, 4);
          }
          else /* option == ARM_WIFI_IP_DHCP_LEASE_TIME */ {
            u32  = *(const uint32_t *)data;

            pCtrl->options.ap_dhcp_lease = u32;
          }
          rval = ARM_DRIVER_OK;
        }
        break;
    }

    if (ex == 0) {
      /* Wait until response arrives */
      ex = WiFi_Wait (WIFI_WAIT_RESP_GENERIC, WIFI_RESP_TIMEOUT);

      if (ex == 0) {
        /* Check response */
        ex = AT_Resp_Generic();

        if (ex == AT_RESP_OK) {
          /* Operation completed successfully */
          rval = ARM_DRIVER_OK;
        }
      }
    }

    if (osMutexRelease (pCtrl->mutex_id) != osOK) {
      /* Mutex error, override previous return value */
      rval = ARM_DRIVER_ERROR;
    }
  }

  return (rval);
}


/**
  Get WiFi Module Options.

  \param[in]     interface Interface (0 = Station, 1 = Access Point)
  \param[in]     option    Option to get
  \param[out]    data      Pointer to memory where data for selected option will be returned
  \param[in,out] len       Pointer to length of data (input/output)
                   - input: maximum length of data that can be returned (in bytes)
                   - output: length of returned data (in bytes)
  \return        execution status
                   - \ref ARM_DRIVER_OK                : Operation successful
                   - \ref ARM_DRIVER_ERROR             : Operation failed
                   - \ref ARM_DRIVER_ERROR_UNSUPPORTED : Operation not supported
                   - \ref ARM_DRIVER_ERROR_PARAMETER   : Parameter error (invalid interface, NULL data or len pointer, or *len less than option specifies)
*/
static int32_t ARM_WIFI_GetOption (uint32_t interface, uint32_t option, void *data, uint32_t *len) {
  uint32_t *pu32, u32;
  uint8_t  *pu8;
  char     *pCh;
  int32_t   rval, ex;
  uint8_t   ip_0[4], ip_1[4];

  if ((interface > 1U) || (data == NULL) || (*len < 4U)) {
    rval = ARM_DRIVER_ERROR_PARAMETER;
  }
  else if (pCtrl->flags == 0U) {
    /* No power */
    rval = ARM_DRIVER_ERROR;
  }
  else if (osMutexAcquire (pCtrl->mutex_id, osWaitForever) != osOK) {
    /* Mutex error */
    rval = ARM_DRIVER_ERROR;
  }
  else {
    rval = ARM_DRIVER_ERROR;
    ex   = -1;

    switch (option) {
      default:
      case ARM_WIFI_IP6_GLOBAL:                         // Station/AP Set/Get IPv6 global address;                    data = &ip6,      len = 16, uint8_t[16]
      case ARM_WIFI_IP6_LINK_LOCAL:                     // Station/AP Set/Get IPv6 link local address;                data = &ip6,      len = 16, uint8_t[16]
      case ARM_WIFI_IP6_SUBNET_PREFIX_LEN:              // Station/AP Set/Get IPv6 subnet prefix length;              data = &len,      len =  4, uint32_t: 1 .. 127
      case ARM_WIFI_IP6_GATEWAY:                        // Station/AP Set/Get IPv6 gateway address;                   data = &ip6,      len = 16, uint8_t[16]
      case ARM_WIFI_IP6_DNS1:                           // Station/AP Set/Get IPv6 primary   DNS address;             data = &ip6,      len = 16, uint8_t[16]
      case ARM_WIFI_IP6_DNS2:                           // Station/AP Set/Get IPv6 secondary DNS address;             data = &ip6,      len = 16, uint8_t[16]
      case ARM_WIFI_IP6_DHCP_MODE:                      // Station/AP Set/Get IPv6 DHCPv6 client mode;                data = &mode,     len =  4, uint32_t: ARM_WIFI_IP6_DHCP_xxx (default Off)

        rval = ARM_DRIVER_ERROR_UNSUPPORTED;
        break;

      case ARM_WIFI_BSSID:                              // Station/AP Set/Get BSSID of AP to connect or of AP;        data = &bssid,    len =  6, uint8_t[6]
        if (*len < 6U) {
          rval = ARM_DRIVER_ERROR_PARAMETER;
        }
        else {
          if (interface == WIFI_INTERFACE_STATION) {
            pu8 = (uint8_t *)data;

            /* Load output value */
            memcpy (pu8, pCtrl->options.st_bssid, 6U);
            *len = 6U;

            /* Update return value */
            rval = ARM_DRIVER_OK;
          }
          else {
            rval = ARM_DRIVER_ERROR_UNSUPPORTED;
          }
        }
        break;

      case ARM_WIFI_HOSTNAME:                            ///< Station    Set/Get HostName; data = &hostname, maxlen =  32, char[32]
        if (*len < 32U) {
          rval = ARM_DRIVER_ERROR_PARAMETER;
        }
        else {
          if (interface == WIFI_INTERFACE_STATION)
            ex = AT_Cmd_HostName(AT_CMODE_QUERY, NULL);
          else
            rval = ARM_DRIVER_ERROR_UNSUPPORTED;
        }
        break;

      case ARM_WIFI_TX_POWER:                           // Station/AP Set/Get transmit power;                         data = &power,    len =  4, uint32_t: 0 .. 20 [dBm]
        pu32 = (uint32_t *)data;

        /* Load value from the control block */
        *pu32 = pCtrl->tx_power;
        *len  = 4U;

        /* Update return value */
        rval = ARM_DRIVER_OK;
        break;
      
      case ARM_WIFI_LP_TIMER:                           // Station    Set/Get low-power deep-sleep time;              data = &time,     len =  4, uint32_t [seconds]: 0 = disable (default)
        if (interface != WIFI_INTERFACE_STATION) {
          rval = ARM_DRIVER_ERROR_UNSUPPORTED;
        }
        else {
          pu32 = (uint32_t *)data;

          /* Load value from the control block */
          *pu32 = pCtrl->lp_timer;
          *len  = 4U;

          /* Update return value */
          rval = ARM_DRIVER_OK;
        }
        break;

      case ARM_WIFI_DTIM:                               // Station/AP Set/Get DTIM interval;                          data = &dtim,     len =  4, uint32_t [beacons]
        rval = ARM_DRIVER_ERROR_UNSUPPORTED;
        break;
      
      case ARM_WIFI_BEACON:                             //         AP Set/Get beacon interval;                        data = &interval, len =  4, uint32_t [ms]
        rval = ARM_DRIVER_ERROR_UNSUPPORTED;
        break;

      case ARM_WIFI_MAC:                                // Station/AP Set/Get MAC;                                    data = &mac,      len =  6, uint8_t[6]
        if (*len < 6U) {
          rval = ARM_DRIVER_ERROR_PARAMETER;
        }
        else {
          *len = 6U;

          if (interface == WIFI_INTERFACE_STATION) {
            ex = AT_Cmd_StationMAC (AT_CMODE_QUERY, NULL);
          } else {
            memcpy (data, pCtrl->options.ap_mac, 6U);

            rval = ARM_DRIVER_OK;
          }
        }
        break;

      case ARM_WIFI_IP:                                 // Station/AP Set/Get IPv4 static/assigned address;           data = &ip,       len =  4, uint8_t[4]
      case ARM_WIFI_IP_SUBNET_MASK:                     // Station/AP Set/Get IPv4 subnet mask;                       data = &mask,     len =  4, uint8_t[4]
      case ARM_WIFI_IP_GATEWAY:                         // Station/AP Set/Get IPv4 gateway address;                   data = &ip,       len =  4, uint8_t[4]
        if (interface == WIFI_INTERFACE_STATION) {
          pu8 = (uint8_t *)data;

          if      (option == ARM_WIFI_IP)             { memcpy (data, pCtrl->options.st_ip,      4); }
          else if (option == ARM_WIFI_IP_SUBNET_MASK) { memcpy (data, pCtrl->options.st_netmask, 4); }
          else if (option == ARM_WIFI_IP_GATEWAY)     { memcpy (data, pCtrl->options.st_gateway, 4); }
        }
        else {
          pu8 = (uint8_t *)data;

          if      (option == ARM_WIFI_IP)         { memcpy (pu8, pCtrl->options.ap_ip,      4); }
          else if (option == ARM_WIFI_IP_GATEWAY) { memcpy (pu8, pCtrl->options.ap_gateway, 4); }
          else                                    { memcpy (pu8, pCtrl->options.ap_netmask, 4); }
        }
        /* Skip reading response */
        ex = -1;
        rval = ARM_DRIVER_OK;
        break;

      case ARM_WIFI_IP_DNS1:                            // Station/AP Set/Get IPv4 primary   DNS address;             data = &ip,       len =  4, uint8_t[4]
      case ARM_WIFI_IP_DNS2:                            // Station/AP Set/Get IPv4 secondary DNS address;             data = &ip,       len =  4, uint8_t[4]
        *len = 4U;

        ex = GetCurrentDnsAddr (interface, ip_0, ip_1);

        if (ex == 0) {
          if (option == ARM_WIFI_IP_DNS1) { memcpy (data, ip_0, 4); }
          else                            { memcpy (data, ip_1, 4); }

          /* Skip reading response */
          ex = -1;
          rval = ARM_DRIVER_OK;
        }
        break;

      case ARM_WIFI_IP_DHCP:                            // Station/AP Set/Get IPv4 DHCP client/server enable/disable; data = &dhcp,     len =  4, uint32_t: 0 = disable, non-zero = enable (default)
        *len = 4U;

        if (interface == WIFI_INTERFACE_STATION) {
          /* Query station DHCP */
          ex = AT_Cmd_DHCP (AT_CMODE_QUERY, 0U, 0U);
        } else {
          pu32 = (uint32_t *)data;

          if ((pCtrl->flags & WIFI_FLAGS_AP_STATIC_IP) != 0U) {
            /* Static IP flag is set, DHCP is disabled */
            *pu32 = 0U;
          } else {
            /* DHCP is enabled */
            *pu32 = 1U;
          }

          /* Skip reading response */
          ex = -1;
          rval = ARM_DRIVER_OK;
        }
        break;

      case ARM_WIFI_IP_DHCP_POOL_BEGIN:                 //         AP Set/Get IPv4 DHCP pool begin address;           data = &ip,       len =  4, uint8_t[4]
      case ARM_WIFI_IP_DHCP_POOL_END:                   //         AP Set/Get IPv4 DHCP pool end address;             data = &ip,       len =  4, uint8_t[4]
      case ARM_WIFI_IP_DHCP_LEASE_TIME:                 //         AP Set/Get IPv4 DHCP lease time;                   data = &time,     len =  4, uint32_t [seconds]
        *len = 4U;

        if (interface == WIFI_INTERFACE_STATION) {
          rval = ARM_DRIVER_ERROR_UNSUPPORTED;
        }
        else {
          if (option == ARM_WIFI_IP_DHCP_POOL_BEGIN) {
            memcpy (data, pCtrl->options.ap_dhcp_pool_start, 4);
          }
          else if (option == ARM_WIFI_IP_DHCP_POOL_END) {
            memcpy (data, pCtrl->options.ap_dhcp_pool_end, 4);
          }
          else /* option == ARM_WIFI_IP_DHCP_LEASE_TIME */ {
             pu32 = (uint32_t *)data;
            *pu32 = pCtrl->options.ap_dhcp_lease;
          }

          /* Skip reading response */
          ex = -1;
          rval = ARM_DRIVER_OK;
        }
        break;
    }

    if (ex == 0) {
      /* Wait until response arrives */
      ex = WiFi_Wait (WIFI_WAIT_RESP_GENERIC, WIFI_RESP_TIMEOUT);

      if (ex == 0) {
        /* Check response */
        switch (option) {
          default:
            rval = ARM_DRIVER_ERROR;
            break;

          case ARM_WIFI_BSSID:                              // Station/AP Set/Get BSSID of AP to connect or of AP;        data = &bssid,    len =  6, uint8_t[6]
            /* Read AP BSSID */
            pu8 = (uint8_t *)data;

            ex = AT_Resp_AccessPointMAC (pu8);
            break;

          case ARM_WIFI_HOSTNAME:                           ///< Station    Set/Get HostName; data = &hostname, maxlen =  32, char[32]
            pCh = (char *)data;

            ex = AT_Resp_HostName (pCh);
            break;

          case ARM_WIFI_MAC:                                // Station/AP Set/Get MAC;                                    data = &mac,      len =  6, uint8_t[6]
            pu8 = (uint8_t *)data;

            if (interface == WIFI_INTERFACE_STATION) {
              ex = AT_Resp_StationMAC (pu8);
            } else {
              ex = AT_Resp_AccessPointMAC (pu8);
            }
            break;

          case ARM_WIFI_IP_DHCP:                            // Station/AP Set/Get IPv4 DHCP client/server enable/disable; data = &dhcp,     len =  4, uint32_t: 0 = disable, non-zero = enable (default)
            pu32 = (uint32_t *)data;

            ex = AT_Resp_DHCP (&u32);

            if (ex == 0) {
              #if (AT_VARIANT == AT_VARIANT_ESP32)
              /* Keep bit 0 when station and bit 1 when AP (bit value 0=disabled, 1=enabled) */
              if (interface == WIFI_INTERFACE_STATION) { u32  &= 1U; }
              else                                     { u32 >>= 1U; }
              #else
              /* Keep bit 0 when AP and bit 1 when station (bit value 0=disabled, 1=enabled) */
              if (interface == WIFI_INTERFACE_STATION) { u32 >>= 1U; }
              else                                     { u32  &= 1U; }
              #endif

              *pu32 = u32;
            }
            break;

          case ARM_WIFI_IP_DHCP_POOL_BEGIN:                 //         AP Set/Get IPv4 DHCP pool begin address;           data = &ip,       len =  4, uint8_t[4]
          case ARM_WIFI_IP_DHCP_POOL_END:                   //         AP Set/Get IPv4 DHCP pool end address;             data = &ip,       len =  4, uint8_t[4]
          case ARM_WIFI_IP_DHCP_LEASE_TIME:                 //         AP Set/Get IPv4 DHCP lease time;                   data = &time,     len =  4, uint32_t [seconds]
            pu8  = (uint8_t  *)data;
            pu32 = (uint32_t *)data;

            if (interface == WIFI_INTERFACE_STATION) {
              rval = ARM_DRIVER_ERROR_PARAMETER;
            }
            else {
              ex = AT_Resp_RangeDHCP (&u32, ip_0, ip_1);

              if (ex == 0) {
                if (option == ARM_WIFI_IP_DHCP_POOL_BEGIN)    { memcpy (pu8, ip_0, 4); }
                else if (option == ARM_WIFI_IP_DHCP_POOL_END) { memcpy (pu8, ip_1, 4); }
                else /*option == ARM_WIFI_IP_DHCP_LEASE_TIME*/{ *pu32 = u32;           }
              }
            }
            break;
        }

        if (ex == 0) {
          /* Operation completed successfully */
          rval = ARM_DRIVER_OK;
        }
      }
    }

    if (osMutexRelease (pCtrl->mutex_id) != osOK) {
      /* Mutex error, override previous return value */
      rval = ARM_DRIVER_ERROR;
    }
  }

  return (rval);
}


/**
  Scan for available networks in range.

  \param[out]    scan_info Pointer to array of ARM_WIFI_SCAN_INFO_t structures where available Scan Information will be returned
  \param[in]     max_num   Maximum number of Network Information structures to return
  \return        number of ARM_WIFI_SCAN_INFO_t structures returned or error code
                   - value >= 0                        : Number of ARM_WIFI_SCAN_INFO_t structures returned
                   - \ref ARM_DRIVER_ERROR             : Operation failed
                   - \ref ARM_DRIVER_ERROR_PARAMETER   : Parameter error (NULL scan_info pointer or max_num equal to 0)
*/
static int32_t ARM_WIFI_Scan (ARM_WIFI_SCAN_INFO_t scan_info[], uint32_t max_num) {
  int32_t   rval, ex;
  AT_DATA_CWLAP ap;
  uint32_t i;
  uint8_t ecn;

  if ((scan_info == NULL) || (max_num == 0U)) {
    rval = ARM_DRIVER_ERROR_PARAMETER;
  }
  else if (osMutexAcquire (pCtrl->mutex_id, osWaitForever) != osOK) {
    /* Mutex error */
    rval = ARM_DRIVER_ERROR;
  }
  else {
    i = 0U;
    /* Get the list of available access points */
    ex = AT_Cmd_ListAP();

    if (ex == 0) {
      /* Wait until response arrives */
      ex = WiFi_Wait (WIFI_WAIT_RESP_GENERIC, 5*WIFI_RESP_TIMEOUT);

      if (ex == 0) {
        /* Check response */
        do {
          /* Response arrived */
          ex = AT_Resp_ListAP (&ap);

          if (ex >= 0) {
            /* Return only requested number of structures (but all of them are read out) */
            if (i < max_num) {
              /* Extract info from CWLAP structure */
              strcpy (scan_info[i].ssid, ap.ssid);
              memcpy (scan_info[i].bssid, ap.mac, 6);

              /* Translate encryption info */
              switch (ap.ecn) {
                case AT_DATA_ECN_OPEN:          ecn = ARM_WIFI_SECURITY_OPEN; break;
                case AT_DATA_ECN_WEP:           ecn = ARM_WIFI_SECURITY_WEP;  break;
                case AT_DATA_ECN_WPA_PSK:       ecn = ARM_WIFI_SECURITY_WPA;  break;
                case AT_DATA_ECN_WPA2_PSK:
                case AT_DATA_ECN_WPA_WPA2_PSK:  ecn = ARM_WIFI_SECURITY_WPA2; break;
                default:
                case AT_DATA_ECN_WPA2_E:        ecn = ARM_WIFI_SECURITY_UNKNOWN; break;
              }

              scan_info[i].security = ecn;
              scan_info[i].ch       = ap.ch;
              scan_info[i].rssi     = (uint8_t)ap.rssi;

              i++;
            }
          }
        }
        while (ex > 0);
      }
    }

    if (ex == 0) {
      /* Set the number of APs returned */
      rval = (int32_t)i;
    } else {
      rval = ARM_DRIVER_ERROR;
    }

    if (osMutexRelease (pCtrl->mutex_id) != osOK) {
      /* Mutex error, override previous return value */
      rval = ARM_DRIVER_ERROR;
    }
  }

  return (rval);
}


/**
  Activate interface (Connect for Station interface or Start Access Point for Access Point interface).

  \param[in]     interface Interface (0 = Station, 1 = Access Point)
  \param[in]     config    Pointer to ARM_WIFI_CONFIG_t structure where Configuration parameters are located
  \return        execution status
                   - \ref ARM_DRIVER_OK                : Operation successful
                   - \ref ARM_DRIVER_ERROR             : Operation failed
                   - \ref ARM_DRIVER_ERROR_TIMEOUT     : Timeout occurred
                   - \ref ARM_DRIVER_ERROR_UNSUPPORTED : Operation not supported
                   - \ref ARM_DRIVER_ERROR_PARAMETER   : Parameter error (invalid interface, security type or NULL config pointer)
*/
static int32_t ARM_WIFI_Activate (uint32_t interface, const ARM_WIFI_CONFIG_t *config) {
  int32_t  ex, rval, state;
  uint32_t mode;
  AT_DATA_CWSAP ap_cfg;
  uint8_t  *ip_0, *ip_1, *ip_2, *bssid;

  if ((interface > 1U) || (config == NULL)) {
    rval = ARM_DRIVER_ERROR_PARAMETER;
  }
  else if (config->wps_method != ARM_WIFI_WPS_METHOD_NONE) {
    rval = ARM_DRIVER_ERROR_UNSUPPORTED;
  }
  else if ((config->ssid == NULL) || (config->pass == NULL)) {
    rval = ARM_DRIVER_ERROR_PARAMETER;
  }
  else if (config->security == ARM_WIFI_SECURITY_UNKNOWN) {
    rval = ARM_DRIVER_ERROR_PARAMETER;
  }
  else if (config->ch == 255U) {
    rval = ARM_DRIVER_ERROR_PARAMETER;
  }
  else if (osMutexAcquire (pCtrl->mutex_id, osWaitForever) != osOK) {
    /* Mutex error */
    rval = ARM_DRIVER_ERROR;
  }
  else {
    rval = ARM_DRIVER_ERROR;

    ex = -1;

    if (interface == WIFI_INTERFACE_STATION) {
      /* Copy relevant arguments */
      /* Store AP password (can't retrieve it later on) */
      memcpy (pCtrl->ap_pass, config->pass, 33);

      /* Store encryption type */
      pCtrl->ap_ecn = config->security;

      if ((pCtrl->flags & WIFI_FLAGS_STATION_STATIC_IP) != 0) {
        /* DHCP is disabled */
        state = 0U;
      }
      else {
        /* DHCP is enabled */
        state = 1U;
      }
      
      /* Configure station DHCP */
      ex = AT_Cmd_DHCP (AT_CMODE_SET, 1U, state);

      if (ex == 0) {
        /* Wait until response arrives */
        ex = WiFi_Wait (WIFI_WAIT_RESP_GENERIC, WIFI_RESP_TIMEOUT);

        if (ex == 0) {
          /* Response arrived */
          ex = AT_Resp_Generic();

          if (ex != AT_RESP_OK) {
            state = 2U;
          }
        }
      }

      do {
        switch(state) {
          case 0:
            /* Set ip, gateway and netmask */
            ip_0 = pCtrl->options.st_ip;
            ip_1 = pCtrl->options.st_gateway;
            ip_2 = pCtrl->options.st_netmask;

            ex = AT_Cmd_StationIP (AT_CMODE_SET, ip_0, ip_1, ip_2);
            break;

          case 1:
            /* Connect to AP */
<<<<<<< HEAD
            ex = AT_Cmd_ConnectAP (AT_CMODE_SET, config->ssid, config->pass, config->bssid);
=======
            if ((pCtrl->flags & WIFI_FLAGS_STATION_BSSID_SET) == 0U) {
              /* BSSID was not specified */
              bssid = NULL;
            } else {
              /* Use BSSID specified in SetOption with option ARM_WIFI_BSSID */
              bssid = pCtrl->options.st_bssid;
            }
            ex = AT_Cmd_ConnectAP (AT_CMODE_SET, config->ssid, config->pass, bssid);
>>>>>>> b2a6e81d
            break;
        }

        if (ex != AT_RESP_OK) {
          /* Failed to send the command */
          break;
        }
        else {
          /* Wait until response arrives */
          ex = WiFi_Wait (WIFI_WAIT_RESP_GENERIC, 10*WIFI_RESP_TIMEOUT);

          if (ex == 0) {
            /* Check response */
            ex = AT_Resp_Generic();

            if ((ex != AT_RESP_OK) && (state == 1)) {
              /* Find out the reason for error */
              ex = AT_Resp_ConnectAP (NULL);

              if (ex == 1) {
                /* Connection timeout */
                rval = ARM_DRIVER_ERROR_TIMEOUT;
              }
              else if (ex == 2) {
                /* Wrong password */
                rval = ARM_DRIVER_ERROR;
              }
              else if (ex == 3) {
                /* Cannot find the target AP */
                /* Wrong SSID? Is AP down?   */
                rval = ARM_DRIVER_ERROR;
              }
              else {
                /* Connection failed, reason unknown */
                rval = ARM_DRIVER_ERROR;
              }
            }
          }
        }

        state++;
      }
      while (state < 2);

      if (ex == AT_RESP_OK) {
        pCtrl->flags |= WIFI_FLAGS_STATION_ACTIVE;

        /* Check if auto connect to AP enabled */
        ex = AT_Cmd_AutoConnectAP (AT_CMODE_QUERY, 0U);

        if (ex == 0) {
          /* Wait until response arrives */
          ex = WiFi_Wait (WIFI_WAIT_RESP_GENERIC, WIFI_RESP_TIMEOUT);

          if (ex == 0) {
            /* Response arrived */
            ex = AT_Resp_Generic();

            if (ex == AT_RESP_OK) {
              /* Check enable status */
              ex = AT_Resp_AutoConnectAP (&mode);

              if (ex == 0) {
                if (mode != 0U) {
                  /* Disable auto connect of local station to AP */
                  ex = AT_Cmd_AutoConnectAP(AT_CMODE_SET, 0U);

                  if (ex == 0) {
                    /* Wait until response arrives */
                    ex = WiFi_Wait (WIFI_WAIT_RESP_GENERIC, WIFI_RESP_TIMEOUT);

                    if (ex == 0) {
                      /* Response arrived */
                      ex = AT_Resp_Generic();
                    }
                  }
                }
              }
            }
          }
        }

        if (ex == AT_RESP_OK) {
          if ((pCtrl->flags & WIFI_FLAGS_STATION_STATIC_IP) == 0) {
            /* DHCP is enabled */
            ex = GetCurrentIpAddr (WIFI_INTERFACE_STATION, pCtrl->options.st_ip,
                                                           pCtrl->options.st_gateway,
                                                           pCtrl->options.st_netmask);
          }
        }
      }
    }
    else /* interface == WIFI_INTERFACE_AP */ {
      if (config->security == ARM_WIFI_SECURITY_WEP) {
        /* WEP encryption method is not supported */
        rval = ARM_DRIVER_ERROR_UNSUPPORTED;
      }
      else {
        state = 0;

        do {
          switch (state) {
            case 0:
              /* Enable AP */
              if ((pCtrl->flags & WIFI_FLAGS_STATION_ACTIVE) == 0) {
                /* SoftAP + station */
                mode = 2U;
              } else {
                /* SoftAP only */
                mode = 3U;
              }

              ex = AT_Cmd_CurrentMode(AT_CMODE_SET, mode);
              break;

            case 1:
              /* Setup parameters */
              ap_cfg.ssid = (char *)(uint32_t)config->ssid;
              ap_cfg.pwd  = (char *)(uint32_t)config->pass;

              if (config->ch != 0) {
                /* Use specified channel */
                ap_cfg.ch   = config->ch;
              } else {
                /* Channel not specified, use default (must be nonzero) */
                ap_cfg.ch = WIFI_AP_CHANNEL;
              }

              ap_cfg.ecn = config->security;

              /* Optional parameters, set default values */
              ap_cfg.max_conn  = 8; //Set maximum supported
              ap_cfg.ssid_hide = 0; //(0:default)

              ex = AT_Cmd_ConfigureAP (AT_CMODE_SET, &ap_cfg);
              break;

            case 2:
              /* Set access point MAC (must be different from station) */
              ex = AT_Cmd_AccessPointMAC (AT_CMODE_SET, pCtrl->options.ap_mac);
              break;

            case 3:
              /* Set network parameters (ip, netmask, gateway) */
              ip_0 = pCtrl->options.ap_ip;
              ip_1 = pCtrl->options.ap_gateway;
              ip_2 = pCtrl->options.ap_netmask;

              ex = AT_Cmd_AccessPointIP (AT_CMODE_SET, ip_0, ip_1, ip_2);
              break;

            case 4:
              /* Configure DHCP pool */
              if ((pCtrl->flags & WIFI_FLAGS_AP_STATIC_IP) == 0U) {
                /* DHCP is enabled */
                mode = 1U;
              } else {
                /* DHCP is disabled */
                mode = 0U;
              }

              #if (AT_VARIANT == AT_VARIANT_ESP32)
              ex = AT_Cmd_DHCP (AT_CMODE_SET, mode, 2U);
              #else
              ex = AT_Cmd_DHCP (AT_CMODE_SET, 0U, mode);
              #endif
              break;

            case 5:
              if ((pCtrl->flags & WIFI_FLAGS_AP_STATIC_IP) == 0U) {
                /* Set DHCP pool lease time and pool start/end address */
                mode  = pCtrl->options.ap_dhcp_lease;
                if (mode > 2880) {
                  /* Max lease time for AP is 2880 */
                  mode = 2880;
                }
                mode |= (1U << 16);

                ip_0 = pCtrl->options.ap_dhcp_pool_start;
                ip_1 = pCtrl->options.ap_dhcp_pool_end;
              }
              else {
                /* Use default IP range */
                mode = 0;
                ip_0 = NULL;
                ip_1 = NULL;
              }

              /* Set AP IP address range for the DHCP server       */
              /* (must be in the same network segment as IP of AP) */
              ex = AT_Cmd_RangeDHCP (AT_CMODE_SET, mode, ip_0, ip_1);
              break;
          }

          /* Check response */
          if (ex == 0) {
            /* Wait until response arrives */
            ex = WiFi_Wait (WIFI_WAIT_RESP_GENERIC, WIFI_RESP_TIMEOUT);

            if (ex == 0) {
              /* Check response */
              ex = AT_Resp_Generic();
            }
          }

          /* Increment state to apply next option */
          state++;
        }
        while (state < 6);
      }
    }

    if (ex == AT_RESP_OK) {
      /* Operation completed successfully */
      rval = ARM_DRIVER_OK;
    }

    if (osMutexRelease (pCtrl->mutex_id) != osOK) {
      /* Mutex error, override previous return value */
      rval = ARM_DRIVER_ERROR;
    }
  }

  return (rval);
}


/**
  Deactivate interface (Disconnect for Station interface or Stop Access Point for Access Point interface).

  \param[in]     interface Interface (0 = Station, 1 = Access Point)
  \return        execution status
                   - \ref ARM_DRIVER_OK                : Operation successful
                   - \ref ARM_DRIVER_ERROR             : Operation failed
                   - \ref ARM_DRIVER_ERROR_PARAMETER   : Parameter error (invalid interface)
*/
static int32_t ARM_WIFI_Deactivate (uint32_t interface) {
  int32_t  rval, ex;

  if (interface > 1U) {
    rval = ARM_DRIVER_ERROR_PARAMETER;
  }
  else if (pCtrl->flags == 0U) {
    /* No power */
    rval = ARM_DRIVER_ERROR;
  }
  else if (osMutexAcquire (pCtrl->mutex_id, osWaitForever) != osOK) {
    /* Mutex error */
    rval = ARM_DRIVER_ERROR;
  }
  else {
    if (interface == WIFI_INTERFACE_STATION) {
      /* Disconnect from current access point */
      ex = AT_Cmd_DisconnectAP();

      if (ex == 0) {
        /* Wait until response arrives */
        ex = WiFi_Wait (WIFI_WAIT_RESP_GENERIC, WIFI_RESP_TIMEOUT);

        if (ex == 0) {
          /* Check response */
          ex = AT_Resp_Generic();

          if (ex == 0) {
            /* OK, station disconnected */
            pCtrl->flags &= ~WIFI_FLAGS_STATION_ACTIVE;
          }
        }
      }
    }
    else /* interface == WIFI_INTERFACE_AP */ {

      /* Set current mode, 1:station active */
      ex = AT_Cmd_CurrentMode(AT_CMODE_SET, 1U);

      if (ex == 0) {
        /* Wait until response arrives */
        ex = WiFi_Wait (WIFI_WAIT_RESP_GENERIC, WIFI_RESP_TIMEOUT);

        if (ex == 0) {
          /* Check response */
          ex = AT_Resp_Generic();

          if (ex == 0) {
            /* OK, access point stopped */
            pCtrl->flags &= ~WIFI_FLAGS_AP_ACTIVE;
          }
        }
      }
    }

    if (ex == 0) {
      rval = ARM_DRIVER_OK;
    } else {
      rval = ARM_DRIVER_ERROR;
    }

    if (osMutexRelease (pCtrl->mutex_id) != osOK) {
      /* Mutex error, override previous return value */
      rval = ARM_DRIVER_ERROR;
    }
  }

  return (rval);
}


/**
  Get station connection status.

  \return        station connection status
                   - value != 0: Station connected
                   - value = 0: Station not connected
*/
static uint32_t ARM_WIFI_IsConnected (void) {
  uint32_t conn;
  uint32_t flags;

  flags = pCtrl->flags & (WIFI_FLAGS_STATION_ACTIVE | WIFI_FLAGS_STATION_CONNECTED);

  if (flags == (WIFI_FLAGS_STATION_ACTIVE | WIFI_FLAGS_STATION_CONNECTED)) {
    conn = 1U;
  } else {
    conn = 0U;
  }

  return (conn);
}


/**
  Get station Network Information.

  \param[out]    net_info  Pointer to ARM_WIFI_NET_INFO_t structure where station Network Information will be returned
  \return        execution status
                   - \ref ARM_DRIVER_OK                : Operation successful
                   - \ref ARM_DRIVER_ERROR             : Operation failed (station not connected)
                   - \ref ARM_DRIVER_ERROR_UNSUPPORTED : Operation not supported
                   - \ref ARM_DRIVER_ERROR_PARAMETER   : Parameter error (invalid interface or NULL net_info pointer)
*/
static int32_t ARM_WIFI_GetNetInfo (ARM_WIFI_NET_INFO_t *net_info) {
  int32_t ex, rval;
  AT_DATA_CWJAP ap;

  if (net_info == NULL) {
    rval =  ARM_DRIVER_ERROR_PARAMETER;
  }
  else if (pCtrl->flags == 0U) {
    /* No power */
    rval = ARM_DRIVER_ERROR;
  }
  else if (osMutexAcquire (pCtrl->mutex_id, osWaitForever) != osOK) {
    /* Mutex error */
    rval = ARM_DRIVER_ERROR;
  }
  else {
    ex = AT_Cmd_ConnectAP(AT_CMODE_QUERY, NULL, NULL, NULL);

    if (ex == 0) {
      /* Wait until response arrives */
      ex = WiFi_Wait (WIFI_WAIT_RESP_GENERIC, WIFI_RESP_TIMEOUT);

      if (ex == 0) {
        /* Check response */
        ex = AT_Resp_ConnectAP (&ap);

        if (ex == 0) {
          /* Ensure that string is terminated */
          ap.ssid[32] = '\0';
          /* Copy ssid */
          strcpy (net_info->ssid, ap.ssid);

          /* Password is stored in control block */
          pCtrl->ap_pass[32] = '\0';
          strcpy (net_info->pass, pCtrl->ap_pass);
					
          /* Copy bssid */
          memcpy (net_info->bssid, ap.bssid, 6);

          /* Encryption method is stored in control block */
          net_info->security = pCtrl->ap_ecn;

          /* Copy channel */
          net_info->ch = ap.ch;

          /* Convert rssi */
          net_info->rssi = ap.rssi;
        }
      }
    }

    if (ex == 0) {
      rval = ARM_DRIVER_OK;
    } else {
      rval = ARM_DRIVER_ERROR;
    }

    if (osMutexRelease (pCtrl->mutex_id) != osOK) {
      /* Mutex error, override previous return value */
      rval = ARM_DRIVER_ERROR;
    }
  }

  return (rval);
}


/**
  Enable or disable bypass (pass-through) mode. Transmit and receive Ethernet frames (IP layer bypassed and WiFi/Ethernet translation).

  \param[in]     interface Interface (0 = Station, 1 = Access Point)
  \param[in]     mode
                   - value = 1: all packets bypass internal IP stack
                   - value = 0: all packets processed by internal IP stack
  \return        execution status
                   - \ref ARM_DRIVER_OK                : Operation successful
                   - \ref ARM_DRIVER_ERROR             : Operation failed
                   - \ref ARM_DRIVER_ERROR_UNSUPPORTED : Operation not supported
                   - \ref ARM_DRIVER_ERROR_PARAMETER   : Parameter error (invalid interface or mode)
*/
static int32_t ARM_WIFI_BypassControl (uint32_t interface, uint32_t mode) {
  (void)interface;
  (void)mode;
  return ARM_DRIVER_ERROR_UNSUPPORTED;
}


/**
  Send Ethernet frame (in bypass mode only).

  \param[in]     interface Interface (0 = Station, 1 = Access Point)
  \param[in]     frame    Pointer to frame buffer with data to send
  \param[in]     len      Frame buffer length in bytes
  \return        execution status
                   - \ref ARM_DRIVER_OK                : Operation successful
                   - \ref ARM_DRIVER_ERROR             : Operation failed
                   - \ref ARM_DRIVER_ERROR_BUSY        : Driver is busy
                   - \ref ARM_DRIVER_ERROR_UNSUPPORTED : Operation not supported
                   - \ref ARM_DRIVER_ERROR_PARAMETER   : Parameter error (invalid interface or NULL frame pointer)
*/
static int32_t ARM_WIFI_EthSendFrame (uint32_t interface, const uint8_t *frame, uint32_t len) {
  (void)interface;
  (void)frame;
  (void)len;
  return ARM_DRIVER_ERROR_UNSUPPORTED;
}


/**
  Read data of received Ethernet frame (in bypass mode only).

  \param[in]     interface Interface (0 = Station, 1 = Access Point)
  \param[in]     frame    Pointer to frame buffer for data to read into
  \param[in]     len      Frame buffer length in bytes
  \return        number of data bytes read or error code
                   - value >= 0                        : Number of data bytes read
                   - \ref ARM_DRIVER_ERROR             : Operation failed
                   - \ref ARM_DRIVER_ERROR_UNSUPPORTED : Operation not supported
                   - \ref ARM_DRIVER_ERROR_PARAMETER   : Parameter error (invalid interface or NULL frame pointer)
*/
static int32_t ARM_WIFI_EthReadFrame (uint32_t interface, uint8_t *frame, uint32_t len) {
  (void)interface;
  (void)frame;
  (void)len;
  return ARM_DRIVER_ERROR_UNSUPPORTED;
}


/**
  Get size of received Ethernet frame (in bypass mode only).

  \param[in]     interface Interface (0 = Station, 1 = Access Point)
  \return        number of bytes in received frame
*/
static uint32_t ARM_WIFI_EthGetRxFrameSize (uint32_t interface) {
  (void)interface;
  return 0U;
}


/**
  Create a communication socket.

  \param[in]     af       Address family
  \param[in]     type     Socket type
  \param[in]     protocol Socket protocol
  \return        status information
                   - Socket identification number (>=0)
                   - \ref ARM_SOCKET_EINVAL            : Invalid argument
                   - \ref ARM_SOCKET_ENOTSUP           : Operation not supported
                   - \ref ARM_SOCKET_ENOMEM            : Not enough memory
                   - \ref ARM_SOCKET_ERROR             : Unspecified error
*/
static int32_t ARM_WIFI_SocketCreate (int32_t af, int32_t type, int32_t protocol) {
  int32_t rval;
  int32_t n;

  rval = 0;

  /* Check Address Family */
  if (af != ARM_SOCKET_AF_INET) {
    if (af == ARM_SOCKET_AF_INET6) {
      /* IPv6 socket in not supported */
      rval = ARM_SOCKET_ENOTSUP;
    } else {
      rval = ARM_SOCKET_EINVAL;
    }
  }
  else {
    /* Check socket type and protocol */
    if (type == ARM_SOCKET_SOCK_STREAM) {
      /* TCP */
      if (protocol == 0U) {
        /* Select default protocol */
        protocol = ARM_SOCKET_IPPROTO_TCP;
      }
      else {
        if (protocol != ARM_SOCKET_IPPROTO_TCP) {
          rval = ARM_SOCKET_EINVAL;
        }
      }
    }
    else if (type == ARM_SOCKET_SOCK_DGRAM) {
      /* UDP */
      if (protocol == 0U) {
        /* Select default protocol */
        protocol = ARM_SOCKET_IPPROTO_UDP;
      }
      else {
        if (protocol != ARM_SOCKET_IPPROTO_UDP) {
          rval = ARM_SOCKET_EINVAL;
        }
      }
    }
    else {
      rval = ARM_SOCKET_EINVAL;
    }
  }

  if (rval == 0) {
    if (osMutexAcquire (pCtrl->mutex_id, osWaitForever) != osOK) {
      /* Mutex error */
      rval = ARM_SOCKET_ERROR;
    }
    else {
      /* Allocate socket (control block) */
      for (n = 0U; n < WIFI_SOCKET_NUM; n++) {
        if (Socket[n].state == SOCKET_STATE_FREE) {
          /* Found free socket, clear the socket structure */
          memset (&Socket[n], 0x00, sizeof(WIFI_SOCKET));

          /* Set initial state */
          Socket[n].state    = SOCKET_STATE_CREATED;

          /* Set socket default parameters */
          Socket[n].type     = type;
          Socket[n].protocol = protocol;
          Socket[n].server   = SOCKET_INVALID;
          Socket[n].backlog  = SOCKET_INVALID;
          Socket[n].conn_id  = CONN_ID_INVALID;
          
          Socket[n].tout_rx  = 0U;
          Socket[n].tout_tx  = 0U;

          /* Setup socket memory */
          BufInit (pCtrl->mempool_id, pCtrl->memmtx_id, &Socket[n].mem);
          break;
        }
      }

      if (n == WIFI_SOCKET_NUM) {
        /* Not enough memory */
        rval = ARM_SOCKET_ENOMEM;
      }
      else {
        /* Return socket number */
        rval = n;
      }

      if (osMutexRelease (pCtrl->mutex_id) != osOK) {
        /* Mutex error, override previous return value */
        rval = ARM_SOCKET_ERROR;
      }
    }
  }

  return (rval);
}


/**
  Assign a local address to a socket.

  \param[in]     socket   Socket identification number
  \param[in]     ip       Pointer to local IP address
  \param[in]     ip_len   Length of 'ip' address in bytes
  \param[in]     port     Local port number
  \return        status information
                   - 0                                 : Operation successful
                   - \ref ARM_SOCKET_ESOCK             : Invalid socket
                   - \ref ARM_SOCKET_EINVAL            : Invalid argument (address or socket already bound)
                   - \ref ARM_SOCKET_EADDRINUSE        : Address already in use
                   - \ref ARM_SOCKET_ERROR             : Unspecified error
*/
static int32_t ARM_WIFI_SocketBind (int32_t socket, const uint8_t *ip, uint32_t ip_len, uint16_t port) {
  int32_t  rval;
  uint32_t n;
  uint32_t i;
  WIFI_SOCKET *sock;
  const uint8_t *ip_addr = ip;

  rval = 0;

  if ((socket < 0) || (socket >= WIFI_SOCKET_NUM)) {
    /* Invalid socket identification number */
    rval = ARM_SOCKET_ESOCK;
  }
  else if ((ip == NULL) || ((ip_len != 4U) && (ip_len != 16U))) {
    /* Invalid IP address specification */
    rval = ARM_SOCKET_EINVAL;
  }
  else if (port == 0U) {
    /* Port zero is not allowed (no autobound) */
    rval = ARM_SOCKET_EINVAL;
  }
  else if (osMutexAcquire (pCtrl->mutex_id, osWaitForever) != osOK) {
    /* Mutex error */
    rval = ARM_SOCKET_ERROR;
  }
  else {
    sock = &Socket[socket];

    if (sock->state == SOCKET_STATE_FREE) {
      /* Socket is not created */
      rval = ARM_SOCKET_ESOCK;
    }
    else if (sock->state == SOCKET_STATE_CONNECTED) {
      /* Socket already connected */
      rval = ARM_SOCKET_EISCONN;
    }
    else if (sock->state == SOCKET_STATE_BOUND) {
      /* Socket already bound */
      rval = ARM_SOCKET_EINVAL;
    }
    else {
      /* Check if port already in use */
      for (n = 0; n < WIFI_SOCKET_NUM; n++) {
        if (Socket[n].state >= SOCKET_STATE_BOUND) {
          if (Socket[n].l_port == port) {
            /* Port is already in use */
            break;
          }
        }
      }

      if (n != WIFI_SOCKET_NUM) {
        /* Port already used */
        rval = ARM_SOCKET_EADDRINUSE;
      }
      else {
        /* Copy local IP address */
        for (i = 0U; i < ip_len; i++) {
          sock->l_ip[i] = ip_addr[i];
        }

        /* Set local port and change state */
        sock->l_port = port;
        sock->state  = SOCKET_STATE_BOUND;
      }
    }

    if (osMutexRelease (pCtrl->mutex_id) != osOK) {
      /* Mutex error, override previous return value */
      rval = ARM_SOCKET_ERROR;
    }
  }

  return (rval);
}


/**
  Listen for socket connections.

  \param[in]     socket   Socket identification number
  \param[in]     backlog  Number of connection requests that can be queued
  \return        status information
                   - 0                                 : Operation successful
                   - \ref ARM_SOCKET_ESOCK             : Invalid socket
                   - \ref ARM_SOCKET_EINVAL            : Invalid argument (socket not bound)
                   - \ref ARM_SOCKET_ENOTSUP           : Operation not supported
                   - \ref ARM_SOCKET_EISCONN           : Socket is already connected
                   - \ref ARM_SOCKET_ERROR             : Unspecified error
*/
static int32_t ARM_WIFI_SocketListen (int32_t socket, int32_t backlog) {
  int32_t  ex, rval;
  uint8_t n;
  WIFI_SOCKET *sock;
  int32_t p, cnt;

  rval = 0;

  if ((socket < 0) || (socket >= WIFI_SOCKET_NUM)) {
    /* Invalid socket identification number */
    rval = ARM_SOCKET_ESOCK;
  }
  else if ((backlog <= 0) || (backlog >= WIFI_SOCKET_NUM)) {
    /* Invalid backlog number (zero is not allowed) */
    rval = ARM_SOCKET_EINVAL;
  }
  else if (osMutexAcquire (pCtrl->mutex_id, osWaitForever) != osOK) {
    /* Mutex error */
    rval = ARM_SOCKET_ERROR;
  }
  else {

    sock = &Socket[socket];

    if (sock->type != ARM_SOCKET_SOCK_STREAM) {
      /* Not stream socket */
      rval = ARM_SOCKET_ENOTSUP;
    }
    else if (sock->state == SOCKET_STATE_FREE) {
      /* Socket not created */
      rval = ARM_SOCKET_ESOCK;
    }
    else if (sock->state == SOCKET_STATE_SERVER) {
      /* Socket already in server state */
      rval = ARM_SOCKET_EINVAL;
    }
    else if (sock->state != SOCKET_STATE_BOUND) {
      /* Not bound */
      rval = ARM_SOCKET_EINVAL;
    }
    else {
      /* Check if backlog can be created */
      cnt = 0U;

      /* Count number of free sockets */
      for (n = 0U; n < WIFI_SOCKET_NUM; n++) {
        if (Socket[n].state == SOCKET_STATE_FREE) {
          cnt++;
        }
      }

      if (cnt < backlog) {
        /* Backlog too large, not supported */
        rval = ARM_SOCKET_ENOTSUP;
      }
      else {
        /* Backlog can be created */

        /* Limit number of TCP server connections */
        ex = AT_Cmd_TcpServerMaxConn (AT_CMODE_SET, (uint32_t)backlog);

        if (ex == 0) {
          /* Wait until response arrives */
          ex = WiFi_Wait (WIFI_WAIT_RESP_GENERIC, WIFI_RESP_TIMEOUT);

          if (ex == 0) {
            /* Check response */
            ex = AT_Resp_Generic();
          }
        }

        if (ex == 0) {
          /* Start TCP server */
          ex = AT_Cmd_TcpServer (AT_CMODE_SET, 1U, sock->l_port);

          if (ex == 0) {
            /* Wait until response arrives */
            ex = WiFi_Wait (WIFI_WAIT_RESP_GENERIC, WIFI_RESP_TIMEOUT);

            if (ex == 0) {
              /* Check response */
              ex = AT_Resp_Generic();
            }
          }
        }

        if (ex != 0) {
          /* Unable to create TCP server */
          rval = ARM_SOCKET_ERROR;
        }
        else {
          /* Server successfully created */
          sock->state = SOCKET_STATE_SERVER;

          /* Create backlog */
          cnt = backlog;
          p   = socket;

          for (n = 0U; n < WIFI_SOCKET_NUM; n++) {
            if (Socket[n].state == SOCKET_STATE_FREE) {
              /* Connect socket to previous in backlog chain */
              Socket[p].backlog = n;

              /* Copy server socket structure */
              memcpy (&Socket[n], sock, sizeof(WIFI_SOCKET));

              /* Set socket state */
              Socket[n].state = SOCKET_STATE_LISTEN;

              /* Set server socket and backlog socket chain */
              Socket[n].server  = (uint8_t)socket;
              Socket[n].backlog = sock->backlog;

              p = n;

              cnt--;
              if (cnt == 0) {
                break;
              }
            }
          }
        }
      }
    }

    if (osMutexRelease (pCtrl->mutex_id) != osOK) {
      /* Mutex error, override previous return value */
      rval = ARM_SOCKET_ERROR;
    }
  }

  return (rval);
}


/**
  Accept a new connection on a socket.

  \param[in]     socket   Socket identification number
  \param[out]    ip       Pointer to buffer where address of connecting socket shall be returned (NULL for none)
  \param[in,out] ip_len   Pointer to length of 'ip' (or NULL if 'ip' is NULL)
                   - length of supplied 'ip' on input
                   - length of stored 'ip' on output
  \param[out]    port     Pointer to buffer where port of connecting socket shall be returned (NULL for none)
  \return        status information
                   - socket identification number of accepted socket (>=0)
                   - \ref ARM_SOCKET_ESOCK             : Invalid socket
                   - \ref ARM_SOCKET_EINVAL            : Invalid argument (socket not in listen mode)
                   - \ref ARM_SOCKET_ENOTSUP           : Operation not supported (socket type does not support accepting connections)
                   - \ref ARM_SOCKET_ECONNRESET        : Connection reset by the peer
                   - \ref ARM_SOCKET_ECONNABORTED      : Connection aborted locally
                   - \ref ARM_SOCKET_EAGAIN            : Operation would block or timed out (may be called again)
                   - \ref ARM_SOCKET_ERROR             : Unspecified error
*/
static int32_t ARM_WIFI_SocketAccept (int32_t socket, uint8_t *ip, uint32_t *ip_len, uint16_t *port) {
  int32_t ex, rval;
  int32_t n;
  WIFI_SOCKET *sock;
  AT_DATA_LINK_CONN conn;

  WiFi_ThreadKick();

  rval = ARM_SOCKET_ERROR;

  if ((socket < 0) || (socket >= WIFI_SOCKET_NUM)) {
    /* Invalid socket identification number */
    rval = ARM_SOCKET_ESOCK;
  }
  else if ((ip != NULL) && (ip_len == NULL)) {
    /* IP is specified, but no length given */
    rval = ARM_SOCKET_EINVAL;
  }
  else if ((ip == NULL) && (ip_len != NULL)) {
    /* IP not specified, but length is given */
    rval = ARM_SOCKET_EINVAL;
  }
  else if ((ip != NULL) && (ip_len != NULL) && (*ip_len < 4U)) {
    /* Specified IP is invalid */
    rval = ARM_SOCKET_EINVAL;
  }
  else if (osMutexAcquire (pCtrl->mutex_id, osWaitForever) != osOK) {
    /* Mutex error */
    rval = ARM_SOCKET_ERROR;
  }
  else {
    sock = &Socket[socket];

    if (sock->type == ARM_SOCKET_SOCK_DGRAM) {
      /* Accept is not supported for UDP sockets */
      rval = ARM_SOCKET_ENOTSUP;
    }
    else if (sock->state != SOCKET_STATE_SERVER) {
      /* Socket is not server socket */
      rval = ARM_SOCKET_ESOCK;
    }
    else {
      do {
        /* Check backlog for open connections */
        n = sock->backlog;

        if (Socket[n].state == SOCKET_STATE_CONNECTED) {
          /* We have connection active */
          if ((pCtrl->flags & WIFI_FLAGS_CONN_INFO_POOLING) != 0U) {
            /* Pool for connection status, +LINK_CONN is not available */
            ex = AT_Cmd_GetStatus (AT_CMODE_EXEC);

            if (ex == 0) {
              /* Wait until response arrives */
              ex = WiFi_Wait (WIFI_WAIT_RESP_GENERIC, WIFI_RESP_TIMEOUT);

              if (ex == 0) {
                /* Check response */
                do {
                  /* Response arrived */
                  ex = AT_Resp_GetStatus (&conn);
                  
                  if (ex >= 0) {
                    /* Check if structure contains information relevant for current link id */
                    if (conn.link_id == Socket[n].conn_id) {
                      /* Copy remote ip */
                      memcpy (Socket[n].r_ip, conn.remote_ip, 4);
                      /* Set remote port */
                      Socket[n].r_port = conn.remote_port;
                      /* Set local port */
                      Socket[n].l_port = conn.local_port;
                    }
                  }
                }
                while (ex > 0);
              }
            }
          }

          if (ip != NULL) {
            /* Copy remote ip */
            *ip_len = 4U;
            memcpy (ip, Socket[n].r_ip, 4);
          }

          if (port != NULL) {
            /* Copy remote port */
            *port = Socket[n].r_port;
          }

          /* Return socket number */
          rval = n;

          /* Update backlog, put current socket to the end of list */
          while (Socket[n].backlog != sock->backlog) {
            n = Socket[n].backlog;
          }
          Socket[n].backlog    = (uint8_t)rval;
          Socket[rval].backlog = sock->backlog;
        }
        else {
          /* No connection to accept */
          if (sock->flags & SOCKET_FLAGS_NONBLOCK) {
            rval = ARM_SOCKET_EAGAIN;
          }
          else {
            /* Wait until someone connects */
            ex = WiFi_Wait (WIFI_WAIT_CONN_ACCEPT, WIFI_SOCKET_ACCEPT_TIMEOUT);

            if (ex != 0) {
              if (ex == -1) {
                /* Timeout */
                rval = ARM_SOCKET_EAGAIN;
              }
              else if (ex == -2) {
                /* Error */
                rval = ARM_SOCKET_ERROR;
              }
              break;
            }
          }
        }
      }
      while (rval == ARM_SOCKET_ERROR);
    }

    if (osMutexRelease (pCtrl->mutex_id) != osOK) {
      /* Mutex error, override previous return value */
      rval = ARM_SOCKET_ERROR;
    }
  }

  return (rval);
}


/**
  Connect a socket to a remote host.

  \param[in]     socket   Socket identification number
  \param[in]     ip       Pointer to remote IP address
  \param[in]     ip_len   Length of 'ip' address in bytes
  \param[in]     port     Remote port number
  \return        status information
                   - 0                                 : Operation successful
                   - \ref ARM_SOCKET_ESOCK             : Invalid socket
                   - \ref ARM_SOCKET_EINVAL            : Invalid argument
                   - \ref ARM_SOCKET_EALREADY          : Connection already in progress
                   - \ref ARM_SOCKET_EINPROGRESS       : Operation in progress
                   - \ref ARM_SOCKET_EISCONN           : Socket is connected
                   - \ref ARM_SOCKET_ECONNREFUSED      : Connection rejected by the peer
                   - \ref ARM_SOCKET_ECONNABORTED      : Connection aborted locally
                   - \ref ARM_SOCKET_EADDRINUSE        : Address already in use
                   - \ref ARM_SOCKET_ETIMEDOUT         : Operation timed out
                   - \ref ARM_SOCKET_ERROR             : Unspecified error
*/
static int32_t ARM_WIFI_SocketConnect (int32_t socket, const uint8_t *ip, uint32_t ip_len, uint16_t port) {
  int32_t ex, rval;
  WIFI_SOCKET *sock;

  rval = 0;

  if ((socket < 0) || (socket >= WIFI_SOCKET_NUM)) {
    /* Invalid socket identification number */
    rval = ARM_SOCKET_ESOCK;
  }
  else if ((ip == NULL) || ((ip_len != 4U) && (ip_len != 16U))) {
    rval = ARM_SOCKET_EINVAL;
  }
  else if (port == 0U) {
    /* Port zero is not allowed (no autobound) */
    rval = ARM_SOCKET_EINVAL;
  }
  else if (ip_len != 4U) {
    /* Only IPv4 is supported */
    rval = ARM_SOCKET_ENOTSUP;
  }
  else if (osMutexAcquire (pCtrl->mutex_id, osWaitForever) != osOK) {
    /* Mutex error */
    rval = ARM_SOCKET_ERROR;
  }
  else {
    sock = &Socket[socket];

    /* Check if socket state is correct */
    switch (sock->state) {
      case SOCKET_STATE_FREE:
        rval = ARM_SOCKET_ESOCK;
        break;

      case SOCKET_STATE_LISTEN:
      case SOCKET_STATE_SERVER:
        /* Invalid state */
        rval = ARM_SOCKET_EINVAL;
        break;

      case SOCKET_STATE_CREATED:
      case SOCKET_STATE_BOUND:
        break;

      case SOCKET_STATE_CONNECTREQ:
        /* Connecting */
        rval = ARM_SOCKET_EALREADY;
        break;

      case SOCKET_STATE_CONNECTED:
        /* Already connected */
        rval = ARM_SOCKET_EISCONN;
        break;

      case SOCKET_STATE_CLOSED:
        /* Closed */
        rval = ARM_SOCKET_ETIMEDOUT;
        break;

      default:
        rval = ARM_SOCKET_ERROR;
        break;
    }

    if (rval == 0) {
      /* Copy remote ip and port */
      memcpy (sock->r_ip, ip, 4);
      sock->r_port = port;

      if (sock->type == ARM_SOCKET_SOCK_DGRAM) {
        /* Complete binding */
        sock->state  = SOCKET_STATE_BOUND;
      }
      else {
        if (IsUnspecifiedIP (ip) != 0U) {
          /* Uspecified address is not allowed */
          rval = ARM_SOCKET_EINVAL;
        }
        else {
          /* Initiate new TCP connection */
          sock->state = SOCKET_STATE_CONNECTREQ;

          /* Get free connection id */
          sock->conn_id = ConnId_Alloc();

          /* Open connection */
          ex = AT_Cmd_ConnOpenTCP (AT_CMODE_SET, sock->conn_id, sock->r_ip, sock->r_port, 0U);

          if (ex != 0) {
            /* Should not happen normally */
            rval = ARM_SOCKET_ERROR;
          }
          else {
            /* Wait until response arrives */
            ex = WiFi_Wait (WIFI_WAIT_RESP_GENERIC, WIFI_CONNOPEN_TIMEOUT);

            if (ex == 0) {
              /* Check response */
              ex = AT_Resp_Generic();

              if (ex == AT_RESP_OK) {
                rval = 0;
              }
              else if (ex == AT_RESP_ALREADY_CONNECTED) {
                rval = ARM_SOCKET_EALREADY;
              }
              else {
                if (ex == AT_RESP_ERROR) {
                  rval = ARM_SOCKET_ETIMEDOUT;
                }
              }
            }
            else {
              rval = ARM_SOCKET_ERROR;
            }
          }
        }
      }
    }

    if (osMutexRelease (pCtrl->mutex_id) != osOK) {
      /* Mutex error, override previous return value */
      rval = ARM_SOCKET_ERROR;
    }
  }

  return (rval);
}


/**
  \fn            int32_t ARM_WIFI_SocketRecv (int32_t socket, void *buf, uint32_t len)
  \brief         Receive data on a connected socket.
  \param[in]     socket   Socket identification number
  \param[out]    buf      Pointer to buffer where data should be stored
  \param[in]     len      Length of buffer (in bytes)
  \return        status information
                   - number of bytes received (>0)
                   - \ref ARM_SOCKET_ESOCK             : Invalid socket
                   - \ref ARM_SOCKET_EINVAL            : Invalid argument (pointer to buffer or length)
                   - \ref ARM_SOCKET_ENOTCONN          : Socket is not connected
                   - \ref ARM_SOCKET_ECONNRESET        : Connection reset by the peer
                   - \ref ARM_SOCKET_ECONNABORTED      : Connection aborted locally
                   - \ref ARM_SOCKET_EAGAIN            : Operation would block or timed out (may be called again)
                   - \ref ARM_SOCKET_ERROR             : Unspecified error
*/
static int32_t ARM_WIFI_SocketRecv (int32_t socket, void *buf, uint32_t len) {
  int32_t rval;

  rval = ARM_WIFI_SocketRecvFrom (socket, buf, len, NULL, NULL, NULL);

  return (rval);
}


/**
  Receive data on a socket.

  \param[in]     socket   Socket identification number
  \param[out]    buf      Pointer to buffer where data should be stored
  \param[in]     len      Length of buffer (in bytes)
  \param[out]    ip       Pointer to buffer where remote source address shall be returned (NULL for none)
  \param[in,out] ip_len   Pointer to length of 'ip' (or NULL if 'ip' is NULL)
                   - length of supplied 'ip' on input
                   - length of stored 'ip' on output
  \param[out]    port     Pointer to buffer where remote source port shall be returned (NULL for none)
  \return        status information
                   - number of bytes received (>0)
                   - \ref ARM_SOCKET_ESOCK             : Invalid socket
                   - \ref ARM_SOCKET_EINVAL            : Invalid argument (pointer to buffer or length)
                   - \ref ARM_SOCKET_ENOTCONN          : Socket is not connected
                   - \ref ARM_SOCKET_ECONNRESET        : Connection reset by the peer
                   - \ref ARM_SOCKET_ECONNABORTED      : Connection aborted locally
                   - \ref ARM_SOCKET_EAGAIN            : Operation would block or timed out (may be called again)
                   - \ref ARM_SOCKET_ERROR             : Unspecified error
*/
static int32_t ARM_WIFI_SocketRecvFrom (int32_t socket, void *buf, uint32_t len, uint8_t *ip, uint32_t *ip_len, uint16_t *port) {
  int32_t ex, rval;
  WIFI_SOCKET *sock;
  uint8_t *pu8 = (uint8_t *)buf;
  uint32_t n, cnt, num;

  WiFi_ThreadKick();

  rval = 0;

  if ((socket < 0) || (socket >= WIFI_SOCKET_NUM)) {
    /* Invalid socket identification number */
    rval = ARM_SOCKET_ESOCK;
  }
  else if ((buf == NULL) && (len != 0U)) {
    /* Invalid parameters */
    rval = ARM_SOCKET_EINVAL;
  }
  else if ((ip != NULL) && (*ip_len < 4U)) {
    /* Invalid parameters */
    rval = ARM_SOCKET_EINVAL;
  }
  else if (osMutexAcquire (pCtrl->mutex_id, osWaitForever) != osOK) {
    /* Mutex error */
    rval = ARM_SOCKET_ERROR;
  }
  else {
    sock = &Socket[socket];

    /* Check socket state */
    switch (sock->state) {
      case SOCKET_STATE_FREE:
        rval = ARM_SOCKET_ESOCK;
        break;

      case SOCKET_STATE_CLOSING:
        rval = ARM_SOCKET_EINVAL;
        break;

      case SOCKET_STATE_BOUND:
        /* DGRAM socket must be bound */
        if (sock->type != ARM_SOCKET_SOCK_DGRAM) {
          /* Stream socket must be connected */
          rval = ARM_SOCKET_ENOTCONN;
        }
        break;

      case SOCKET_STATE_SERVER:
      case SOCKET_STATE_CREATED:
      case SOCKET_STATE_CONNECTREQ:
        /* Connecting */
        rval = ARM_SOCKET_ENOTCONN;
        break;

      case SOCKET_STATE_CONNECTED:
        /* Connected */
        break;

      case SOCKET_STATE_CLOSED:
        /* Closed */
        if (BufGetCount(&sock->mem) > 0) {
          break;
        }
        else {
          rval = ARM_SOCKET_ECONNRESET;
        }
        break;

      case SOCKET_STATE_LISTEN:
        /* Listening */
        if (BufGetCount(&sock->mem) > 0) {
          break;
        }
        else {
          rval = ARM_SOCKET_ENOTCONN;
        }
        break;

      default:
        rval = ARM_SOCKET_ERROR;
        break;
    }
    
    if (rval == 0) {
      if (sock->type == ARM_SOCKET_SOCK_DGRAM) {
        /* Copy remote ip and port */
        if (ip != NULL) {
          memcpy (ip, sock->r_ip, 4); *ip_len = 4U;
        }
        if (port != NULL) {
          *port = sock->r_port;
        }

        if (sock->state == SOCKET_STATE_BOUND) {
          /* Start connection request */
          sock->state = SOCKET_STATE_CONNECTREQ;

          /* Get free connection id */
          sock->conn_id = ConnId_Alloc();

          /* Establish UDP connection */
          ex = AT_Cmd_ConnOpenUDP (AT_CMODE_SET, sock->conn_id, sock->r_ip,
                                                                sock->r_port,
                                                                sock->l_port,
                                                                0U);
          if (ex != 0) {
            /* Should not happen normally */
            rval = ARM_SOCKET_ERROR;
          }
          else {
            /* Wait until response arrives */
            ex = WiFi_Wait (WIFI_WAIT_RESP_GENERIC, WIFI_RESP_TIMEOUT);

            if (ex != 0) {
              /* Response should arrive normally */
              rval = ARM_SOCKET_ERROR;
            }
            else {
              /* Check response */
              ex = AT_Resp_Generic();

              if (ex == AT_RESP_OK) {
                rval = 0;
              }
              else if (ex == AT_RESP_ALREADY_CONNECTED) {
                rval = ARM_SOCKET_EALREADY;
              }
              else {
                rval = ARM_SOCKET_ERROR;
              }
            }
          }
        }
      }
    }

    /* Initialize number of bytes read */
    n = 0;

    while (rval == 0) {
      /* Read socket buffer */
      if (sock->rx_len == 0) {
        /* Read packet header */
        if (BufGetCount (&sock->mem) >= 2U) {
          /* Header is in the buffer */
          if (BufRead ((uint8_t *)&sock->rx_len, 2U, &sock->mem) != 2U) {
            /* Buffer error */
            rval = ARM_SOCKET_ERROR;
          }
        }
      }

      if (sock->rx_len == 0) {
        /* No data received */
        if (sock->flags & SOCKET_FLAGS_NONBLOCK) {
          if (n != 0U) {
            /* Received less than specified buffer length */
            rval = (int32_t)n;
          }
          else {
            /* Operation would block */
            rval = ARM_SOCKET_EAGAIN;
          }
        }
        else {
          if (n != 0U) {
            /* Received less than specified buffer length */
            rval = (int32_t)n;
          }
          else {
            /* Wait for socket data until timeout */
            osMutexRelease (pCtrl->mutex_id);

            ex = WiFi_Wait(WIFI_WAIT_RX_DONE(socket) | WIFI_WAIT_CONN_CLOSE(socket), sock->tout_rx);

            osMutexAcquire (pCtrl->mutex_id, osWaitForever);

            if (ex != 0) {
              if (ex == -1) {
                /* Timeout expired */
                rval = ARM_SOCKET_EAGAIN;
              }
              else {
                rval = ARM_SOCKET_ERROR;
              }
            }
            
            if (sock->state != SOCKET_STATE_CONNECTED) {
              rval = ARM_SOCKET_ECONNRESET;
            }
          }
        }
      }
      else if ((sock->rx_len != 0) && (len == 0)) {
        break;
      }
      else {
        /* Receive data */
        if (sock->type == ARM_SOCKET_SOCK_DGRAM) {
          /* Datagram socket reads messages. If message is to large to fit into */
          /* specified buffer, buffer is filled and the rest is flushed.        */
          if (len < sock->rx_len) {
            cnt = len;
          } else {
            cnt = sock->rx_len;
          }

          /* Reduce cnt for number of bytes already read */
          num = cnt - n;

          n += (uint32_t)BufRead (&pu8[n], num, &sock->mem);

          if (n != cnt) {
            /* Message incomplete, wait for more data */
          }
          else {
            /* Message read out, flush any leftovers */
            if (n < sock->rx_len) {
              BufFlush (sock->rx_len - n, &sock->mem);
            }
            /* Reload packet header */
            sock->rx_len = 0U;

            /* Return number of bytes read */
            rval = (int32_t)n;
          }
        }
        else {
          /* Stream socket reads data continuously up to the buffer length or */
          /* less if not enough data.                                         */
          cnt = len - n;

          if (cnt > sock->rx_len) {
            cnt = sock->rx_len;
          }

          cnt = (uint32_t)BufRead (&pu8[n], cnt, &sock->mem);

          sock->rx_len -= cnt;
          n            += cnt;

          if (n == len) {
            /* Return number of bytes read */
            rval = (int32_t)n;
          }
        }
      }
    }

    if (osMutexRelease (pCtrl->mutex_id) != osOK) {
      /* Mutex error, override previous return value */
      rval = ARM_SOCKET_ERROR;
    }
  }

  return (rval);
}


/**
  Send data on a connected socket.

  \param[in]     socket   Socket identification number
  \param[in]     buf      Pointer to buffer containing data to send
  \param[in]     len      Length of data (in bytes)
  \return        status information
                   - number of bytes sent (>0)
                   - \ref ARM_SOCKET_ESOCK             : Invalid socket
                   - \ref ARM_SOCKET_EINVAL            : Invalid argument (pointer to buffer or length)
                   - \ref ARM_SOCKET_ENOTCONN          : Socket is not connected
                   - \ref ARM_SOCKET_ECONNRESET        : Connection reset by the peer
                   - \ref ARM_SOCKET_ECONNABORTED      : Connection aborted locally
                   - \ref ARM_SOCKET_EAGAIN            : Operation would block or timed out (may be called again)
                   - \ref ARM_SOCKET_ERROR             : Unspecified error
*/
static int32_t ARM_WIFI_SocketSend (int32_t socket, const void *buf, uint32_t len) {
  int32_t rval;

  rval = ARM_WIFI_SocketSendTo (socket, buf, len, NULL, 0U, 0U);

  return (rval);
}


/**
  Send data on a socket.

  \param[in]     socket   Socket identification number
  \param[in]     buf      Pointer to buffer containing data to send
  \param[in]     len      Length of data (in bytes)
  \param[in]     ip       Pointer to remote destination IP address
  \param[in]     ip_len   Length of 'ip' address in bytes
  \param[in]     port     Remote destination port number
  \return        status information
                   - number of bytes sent (>0)
                   - \ref ARM_SOCKET_ESOCK             : Invalid socket
                   - \ref ARM_SOCKET_EINVAL            : Invalid argument (pointer to buffer or length)
                   - \ref ARM_SOCKET_ENOTCONN          : Socket is not connected
                   - \ref ARM_SOCKET_ECONNRESET        : Connection reset by the peer
                   - \ref ARM_SOCKET_ECONNABORTED      : Connection aborted locally
                   - \ref ARM_SOCKET_EAGAIN            : Operation would block or timed out (may be called again)
                   - \ref ARM_SOCKET_ERROR             : Unspecified error
*/
static int32_t ARM_WIFI_SocketSendTo (int32_t socket, const void *buf, uint32_t len, const uint8_t *ip, uint32_t ip_len, uint16_t port) {
  int32_t ex, rval;
  uint32_t num, cnt, n;
  WIFI_SOCKET   *sock;
  const uint8_t *pu8    = (const uint8_t *)buf;
  const uint8_t *r_ip   = NULL;
  uint16_t       r_port = 0U;

  rval = 0;

  if ((socket < 0) || (socket >= WIFI_SOCKET_NUM)) {
    /* Invalid socket identification number */
    rval = ARM_SOCKET_ESOCK;
  }
  else if ((buf == NULL) && (len != 0U)) {
    /* Invalid parameters */
    rval = ARM_SOCKET_EINVAL;
  }
  else if ((ip != NULL) && (ip_len > 4)) {
    /* Invalid parameters */
    rval = ARM_SOCKET_ENOTSUP;
  }
  else if (osMutexAcquire (pCtrl->mutex_id, osWaitForever) != osOK) {
    /* Mutex error */
    rval = ARM_SOCKET_ERROR;
  }
  else {
    sock = &Socket[socket];

    if (sock->state == SOCKET_STATE_FREE) {
      /* Socket not created */
      rval = ARM_SOCKET_ESOCK;
    }
    else {
      if (sock->type == ARM_SOCKET_SOCK_STREAM) {
        /* Stream socket, ignore remote IP and port */

        /* Check socket state */
        switch (sock->state) {
          case SOCKET_STATE_FREE:
            rval = ARM_SOCKET_ESOCK;
            break;

          case SOCKET_STATE_CREATED:
          case SOCKET_STATE_BOUND:
          case SOCKET_STATE_LISTEN:
          case SOCKET_STATE_CONNECTREQ:
          case SOCKET_STATE_CLOSING:
          case SOCKET_STATE_SERVER:
            /* Socket is not connected */
            rval = ARM_SOCKET_ENOTCONN;
            break;

          case SOCKET_STATE_CONNECTED:
            /* Connected */
            break;

          case SOCKET_STATE_CLOSED:
            /* Closed */
            rval = ARM_SOCKET_ECONNRESET;
            break;

          default:
            rval = ARM_SOCKET_ERROR;
            break;
        }

        if (rval == 0) {
          r_ip   = NULL;
          r_port = 0U;
        }
      }
      else {
        /* Datagram socket */
        if (ip != NULL) {
          /* Check if ip length is valid and correctly specified */
          if (ip_len != 4U) {
            rval = ARM_SOCKET_EINVAL;
          }
          else if (IsUnspecifiedIP (ip) != 0U) {
            /* Unspecified address */
            rval = ARM_SOCKET_EINVAL;
          }
          else if (port == 0) {
            /* Invalid port number */
            rval = ARM_SOCKET_EINVAL;
          }
          else {
            /* Send UDP packet using specified IP address */
            r_ip   = ip;
            r_port = port;
          }
        }
        else {
          /* IP is not provided */
          /* Send UDP packet using IP address provided at SocketConnect */
          r_ip   = sock->r_ip;
          r_port = sock->r_port;

          if (sock->state != SOCKET_STATE_CONNECTED) {
            /* If not already connected, check if connect was called previously */
            if (sock->state != SOCKET_STATE_BOUND) {
              /* Socket is "not connected" */
              rval = ARM_SOCKET_ENOTCONN;
            }
          }
        }

        if (len >= 2048) {
          /* If the message is too long to pass atomically through the underlying */
          /* protocol, the error is returned and the message is not transmitted.  */
          rval = ARM_SOCKET_ENOMEM;
        }

        if (len > AT_Send_GetFree()) {
          /* Message does not fit into buffer */
          if (sock->flags & SOCKET_FLAGS_NONBLOCK) {
            /* Nonblocking socket returns with error, message is not sent */
            rval = ARM_SOCKET_EAGAIN;
          }
        }

        if (rval == 0) {
          if (sock->state != SOCKET_STATE_CONNECTED) {
            /* Get free connection id */
            sock->conn_id = ConnId_Alloc();

            sock->state = SOCKET_STATE_CONNECTREQ;

            /* Open connection */
            ex = AT_Cmd_ConnOpenUDP (AT_CMODE_SET, sock->conn_id, r_ip,
                                                                  r_port,
                                                                  sock->l_port,
                                                                  0U);
            if (ex != 0) {
              /* Should not happen normally */
              rval = ARM_SOCKET_ERROR;
            }
            else {
              /* Wait until response arrives */
              ex = WiFi_Wait (WIFI_WAIT_RESP_GENERIC, WIFI_RESP_TIMEOUT);

              if (ex != 0) {
                /* Response should arrive normally */
                rval = ARM_SOCKET_ERROR;
              }
              else {
                /* Check response */
                ex = AT_Resp_Generic();

                if (ex == AT_RESP_OK) {
                  rval = 0;
                }
                else if (ex == AT_RESP_ALREADY_CONNECTED) {
                  rval = ARM_SOCKET_EALREADY;
                }
                else {
                  rval = ARM_SOCKET_ERROR;
                }
              }
            }
          }
        }
      }
    }

    if (rval == 0) {
      if (sock->type == ARM_SOCKET_SOCK_DGRAM) {
        /* 1. Message length is less than MAX (2048 bytes) */
        /* 2. For non-blocking socket, message can fit into buffer */
        /* 3. For blocking socket, message might need to be sent using multiple AT_Send_Data calls */
        if (len != 0) {
          /* Initiate send operation */
          ex = AT_Cmd_SendData (AT_CMODE_SET, sock->conn_id, len, r_ip, r_port);

          if (ex == 0) {
            /* Wait until response arrives */
            ex = WiFi_Wait (WIFI_WAIT_RESP_GENERIC, WIFI_RESP_TIMEOUT);
          }

          if (ex == 0) {
            /* Wait until response arrives */
            ex = WiFi_Wait (WIFI_WAIT_TX_REQUEST, WIFI_RESP_TIMEOUT);
          }

          if (ex != 0) {
            /* Serial driver error or device not accepting data */
            rval = ARM_SOCKET_ERROR;
          }
          else {
            /* Start sending actual data to device */
            /* Set number of bytes sent */
            num = 0U;

            while (num < len) {
              /* Determine amount of data to send */
              cnt = AT_Send_GetFree();

              if (cnt == 0U) {
                /* Tx buffer full, wait until tx buffer available */
                ex = WiFi_Wait (WIFI_WAIT_TX_DONE, WIFI_RESP_TIMEOUT);

                if (ex == 0) {
                  /* Data transfer completed */
                  cnt = AT_Send_GetFree();
                }
                else {
                  /* Device internal error */
                  rval = ARM_SOCKET_ERROR;
                  break;
                }
              }

              if (cnt > (len - num)) {
                cnt = (len - num);
              }

              osEventFlagsClear (pCtrl->evflags_id, WIFI_WAIT_TX_DONE);

              num += AT_Send_Data (&pu8[num], cnt);
            }

            /* Data sent, wait for SEND OK or SEND FAIL responses */
            ex = WiFi_Wait (WIFI_WAIT_RESP_GENERIC, WIFI_RESP_TIMEOUT);

            if (ex == 0) {
              /* Check response */
              ex = AT_Resp_Generic();

              if (ex == AT_RESP_SEND_OK) {
                /* Packet sent, return number of bytes sent */
                rval = (int32_t)num;
              }
              else if (ex == AT_RESP_SEND_FAIL) {
                /* Send failed */
                rval = ARM_SOCKET_ERROR;
              }
              else {
                /* Should not happend */
                rval = ARM_SOCKET_ERROR;
              }
            }
            else {
              /* No response? */
              rval = ARM_SOCKET_ERROR;
            }
          }
        }
      }
      else {
        /* Stream socket */
        /* 1. For non-blocking socket, we can send number of bytes that fit into tx buffer */
        /* 2. For blocking socket, we can send 2048 in one pass, but fill tx buffer multiple times */

        /* Set number of bytes sent */
        num = 0U;

        while (rval == 0) {
          if ((len == 0) && (AT_Send_GetFree() != 0)) {
            break;
          }
          /* Determine the amount of data to send */
          else if (sock->flags & SOCKET_FLAGS_NONBLOCK) {
            /* Non-blocking socket sends as much as fits into tx buffer */
            cnt = AT_Send_GetFree();
          }
          else {
            /* Blocking socket can send max 2048 bytes with one send command */
            cnt = 2048;
          }

          if (cnt > (len - num)) {
            cnt = len - num;
          }

          /* Initiate send operation */
          ex = AT_Cmd_SendData (AT_CMODE_SET, sock->conn_id, cnt, r_ip, r_port);

          if (ex == 0) {
            /* Wait until response arrives */
            ex = WiFi_Wait (WIFI_WAIT_RESP_GENERIC, WIFI_RESP_TIMEOUT);
          }

          if (ex == 0) {
            /* Wait until response arrives */
            ex = WiFi_Wait (WIFI_WAIT_TX_REQUEST, WIFI_RESP_TIMEOUT);
          }

          if (ex != 0) {
            /* Serial driver error or device not accepting data */
            rval = ARM_SOCKET_ERROR;
          }
          else {
            /* Start sending actual data to device */
            while (cnt != 0) {
              /* Determine amount of data to put into tx buffer */
              n = AT_Send_GetFree();

              if (n == 0U) {
                /* Tx buffer full, wait until tx buffer available */
                ex = WiFi_Wait (WIFI_WAIT_TX_DONE, WIFI_RESP_TIMEOUT);

                if (ex == 0) {
                  /* Data transfer completed */
                  n = AT_Send_GetFree();
                }
                else {
                  /* Device internal error */
                  rval = ARM_SOCKET_ERROR;
                  break;
                }
              }

              if (n > cnt) {
                n = cnt;
              }

              osEventFlagsClear (pCtrl->evflags_id, WIFI_WAIT_TX_DONE);

              n = AT_Send_Data (&pu8[num], n);

              num += n;
              cnt -= n;
            }

            /* Data sent, wait for SEND OK or SEND FAIL responses */
            ex = WiFi_Wait (WIFI_WAIT_RESP_GENERIC, WIFI_RESP_TIMEOUT);

            if (ex == 0) {
              /* Check response */
              ex = AT_Resp_Generic();

              if (ex == AT_RESP_SEND_OK) {
                /* Packet sent, return number of bytes sent */
                if (sock->flags & SOCKET_FLAGS_NONBLOCK) {
                  rval = (int32_t)num;
                }
                else {
                  if (num == len) {
                    rval = (int32_t)num;
                  }
                }
              }
              else if (ex == AT_RESP_SEND_FAIL) {
                /* Send failed */
                rval = ARM_SOCKET_ERROR;
              }
              else {
                /* Should not happen */
                rval = ARM_SOCKET_ERROR;
              }
            }
            else {
              /* No response? */
              rval = ARM_SOCKET_ERROR;
            }
          }
        }
      }
    }

    if (osMutexRelease (pCtrl->mutex_id) != osOK) {
      /* Mutex error, override previous return value */
      rval = ARM_SOCKET_ERROR;
    }
  }

  return (rval);
}


/**
  Retrieve local IP address and port of a socket.

  \param[in]     socket   Socket identification number
  \param[out]    ip       Pointer to buffer where local address shall be returned (NULL for none)
  \param[in,out] ip_len   Pointer to length of 'ip' (or NULL if 'ip' is NULL)
                   - length of supplied 'ip' on input
                   - length of stored 'ip' on output
  \param[out]    port     Pointer to buffer where local port shall be returned (NULL for none)
  \return        status information
                   - 0                                 : Operation successful
                   - \ref ARM_SOCKET_ESOCK             : Invalid socket
                   - \ref ARM_SOCKET_EINVAL            : Invalid argument (pointer to buffer or length)
                   - \ref ARM_SOCKET_ERROR             : Unspecified error
*/
static int32_t ARM_WIFI_SocketGetSockName (int32_t socket, uint8_t *ip, uint32_t *ip_len, uint16_t *port) {
  int32_t ex, rval;
  WIFI_SOCKET *sock;
  AT_DATA_LINK_CONN conn;

  rval = 0;

  if ((socket < 0) || (socket >= WIFI_SOCKET_NUM)) {
    /* Invalid socket identification number */
    rval = ARM_SOCKET_ESOCK;
  }
  else if ((ip != NULL) && (ip_len == NULL)) {
    /* Invalid parameters */
    rval = ARM_SOCKET_EINVAL;
  }
  else if ((ip_len != NULL) && (*ip_len < 4U)) {
    /* Invalid parameters */
    rval = ARM_SOCKET_EINVAL;
  }
  else if ((ip != NULL) && (*ip_len >= 16U)) {
    /* Only IPv4 is supported */
    rval = ARM_SOCKET_ENOTSUP;
  }
  else if (osMutexAcquire (pCtrl->mutex_id, osWaitForever) != osOK) {
    /* Mutex error */
    rval = ARM_SOCKET_ERROR;
  }
  else {
    sock = &Socket[socket];

    if (sock->state == SOCKET_STATE_FREE) {
      rval = ARM_SOCKET_ESOCK;
    }
    else if (sock->state < SOCKET_STATE_BOUND) {
      rval = ARM_SOCKET_EINVAL;
    }
    else {
      if (sock->type == ARM_SOCKET_SOCK_DGRAM) {
        if (sock->state == SOCKET_STATE_BOUND) {
          /* Start connection request */
          sock->state = SOCKET_STATE_CONNECTREQ;

          /* Get free connection id */
          sock->conn_id = ConnId_Alloc();

          /* Establish UDP connection */
          ex = AT_Cmd_ConnOpenUDP (AT_CMODE_SET, sock->conn_id, sock->r_ip,
                                                                sock->r_port,
                                                                sock->l_port,
                                                                0U);
          if (ex != 0) {
            /* Should not happen normally */
            rval = ARM_SOCKET_ERROR;
          }
          else {
            /* Wait until response arrives */
            ex = WiFi_Wait (WIFI_WAIT_RESP_GENERIC, WIFI_RESP_TIMEOUT);

            if (ex != 0) {
              /* Response should arrive normally */
              rval = ARM_SOCKET_ERROR;
            }
            else {
              /* Check response */
              ex = AT_Resp_Generic();

              if (ex == AT_RESP_OK) {
                rval = 0;
              }
              else if (ex == AT_RESP_ALREADY_CONNECTED) {
                rval = ARM_SOCKET_EALREADY;
              }
              else {
                rval = ARM_SOCKET_ERROR;
              }
            }
          }
        }
      }

      if (sock->state == SOCKET_STATE_CONNECTED) {
        /* We have connection active */
        if ((pCtrl->flags & WIFI_FLAGS_CONN_INFO_POOLING) != 0U) {
          /* Pool for connection status, +LINK_CONN is not available */
          ex = AT_Cmd_GetStatus (AT_CMODE_EXEC);

          if (ex == 0) {
            /* Wait until response arrives */
            ex = WiFi_Wait (WIFI_WAIT_RESP_GENERIC, WIFI_RESP_TIMEOUT);

            if (ex == 0) {
              /* Check response */
              do {
                /* Response arrived */
                ex = AT_Resp_GetStatus (&conn);
                
                if (ex >= 0) {
                  /* Check if structure contains information relevant for current link id */
                  if (conn.link_id == sock->conn_id) {
                    /* Copy remote ip */
                    memcpy (sock->r_ip, conn.remote_ip, 4);
                    /* Set remote port */
                    sock->r_port = conn.remote_port;
                    /* Set local port */
                    sock->l_port = conn.local_port;
                  }
                }
              }
              while (ex > 0);
            }
          }
        }
      }

      if (ip != NULL) {
        /* Set the length of the returned IP */
        *ip_len = 4U;

        /* Return socket local ip */
        memcpy (ip, sock->l_ip, 4U);
      }
      if (port != NULL) {
        /* Return socket local port */
        *port = sock->l_port;
      }
    }

    if (osMutexRelease (pCtrl->mutex_id) != osOK) {
      /* Mutex error, override previous return value */
      rval = ARM_SOCKET_ERROR;
    }
  }

  return (rval);
}


/**
  Retrieve remote IP address and port of a socket.

  \param[in]     socket   Socket identification number
  \param[out]    ip       Pointer to buffer where remote address shall be returned (NULL for none)
  \param[in,out] ip_len   Pointer to length of 'ip' (or NULL if 'ip' is NULL)
                   - length of supplied 'ip' on input
                   - length of stored 'ip' on output
  \param[out]    port     Pointer to buffer where remote port shall be returned (NULL for none)
  \return        status information
                   - 0                                 : Operation successful
                   - \ref ARM_SOCKET_ESOCK             : Invalid socket
                   - \ref ARM_SOCKET_EINVAL            : Invalid argument (pointer to buffer or length)
                   - \ref ARM_SOCKET_ENOTCONN          : Socket is not connected
                   - \ref ARM_SOCKET_ERROR             : Unspecified error
*/
static int32_t ARM_WIFI_SocketGetPeerName (int32_t socket, uint8_t *ip, uint32_t *ip_len, uint16_t *port) {
  int32_t rval;
  WIFI_SOCKET *sock;

  rval = 0;

  if ((socket < 0) || (socket >= WIFI_SOCKET_NUM)) {
    /* Invalid socket identification number */
    rval = ARM_SOCKET_ESOCK;
  }
  else if ((ip == NULL) && (ip_len != NULL)) {
    /* Invalid parameters */
    rval = ARM_SOCKET_EINVAL;
  }
  else if ((ip != NULL) && (*ip_len < 4U)) {
    /* Invalid parameters */
    rval = ARM_SOCKET_EINVAL;
  }
  else if ((ip != NULL) && (*ip_len >= 16U)) {
    /* Only IPv4 is supported */
    rval = ARM_SOCKET_ENOTSUP;
  }
  else if (osMutexAcquire (pCtrl->mutex_id, osWaitForever) != osOK) {
    /* Mutex error */
    rval = ARM_SOCKET_ERROR;
  }
  else {
    sock = &Socket[socket];

    if (sock->type == ARM_SOCKET_SOCK_STREAM) {
      if (sock->state == SOCKET_STATE_FREE) {
        rval = ARM_SOCKET_ESOCK;
      }
      else {
        /* Stream socket must be connected */
        if (sock->state != SOCKET_STATE_CONNECTED) {
          /* Socket is not connected */
          rval = ARM_SOCKET_ENOTCONN;
        }
      }
    }
    else {
      /* Datagram socket should have r_ip and r_port set in SocketConnect */
      if (sock->state == SOCKET_STATE_FREE) {
        rval = ARM_SOCKET_ESOCK;
      }
      else if (sock->state != SOCKET_STATE_BOUND) {
        rval = ARM_SOCKET_ENOTCONN;
      }
      else if (sock->r_port == 0) {
        /* Port zero is not allowed (connect not called) */
        rval = ARM_SOCKET_ENOTCONN;
      }
      else if (IsUnspecifiedIP (sock->r_ip) != 0U) {
        /* Remote ip was not set (connect not called) */
        rval = ARM_SOCKET_ENOTCONN;
      }
    }

    if (rval == 0) {
      /* Copy remote ip and port number */
      if (ip != NULL) {
        /* Set the length of the returned IP */
        *ip_len = 4;

        /* Return socket remote ip */
        memcpy (ip, sock->r_ip, 4);
      }

      if (port != NULL) {
        /* Return socket local port */
        *port = sock->r_port;
      }
    }

    if (osMutexRelease (pCtrl->mutex_id) != osOK) {
      /* Mutex error, override previous return value */
      rval = ARM_SOCKET_ERROR;
    }
  }

  return (rval);
}


/**
  Get socket option.

  \param[in]     socket   Socket identification number
  \param[in]     opt_id   Option identifier
  \param[out]    opt_val  Pointer to the buffer that will receive the option value
  \param[in,out] opt_len  Pointer to length of the option value
                   - length of buffer on input
                   - length of data on output
  \return        status information
                   - 0                                 : Operation successful
                   - \ref ARM_SOCKET_ESOCK             : Invalid socket
                   - \ref ARM_SOCKET_EINVAL            : Invalid argument
                   - \ref ARM_SOCKET_ENOTSUP           : Operation not supported
                   - \ref ARM_SOCKET_ERROR             : Unspecified error
*/
static int32_t ARM_WIFI_SocketGetOpt (int32_t socket, int32_t opt_id, void *opt_val, uint32_t *opt_len) {
  int32_t rval;
  WIFI_SOCKET *sock;
  uint32_t val;

  rval = 0;

  if ((socket < 0) || (socket >= WIFI_SOCKET_NUM)) {
    /* Invalid socket identification number */
    rval = ARM_SOCKET_ESOCK;
  }
  else if ((opt_val == NULL) || (opt_len == NULL) || (*opt_len < 4U)) {
    rval = ARM_SOCKET_EINVAL;
  }
  else if (osMutexAcquire (pCtrl->mutex_id, osWaitForever) != osOK) {
    /* Mutex error */
    rval = ARM_SOCKET_ERROR;
  }
  else {
    sock = &Socket[socket];

    if (sock->state == SOCKET_STATE_FREE) {
      /* Invalid state */
      rval = ARM_SOCKET_ESOCK;
    }
    else {
      val = 0U;

      switch (opt_id) {
        case ARM_SOCKET_IO_FIONBIO:
          /* Only set is allowed */
          rval = ARM_SOCKET_EINVAL;
          break;

        case ARM_SOCKET_SO_RCVTIMEO:
          /* Set receive timeout (in ms) */
          val = sock->tout_rx;
          break;

        case ARM_SOCKET_SO_SNDTIMEO:
          /* Set send timeout (in ms) */
          val = sock->tout_tx;
          break;

        case ARM_SOCKET_SO_KEEPALIVE:
          if ((sock->flags & SOCKET_FLAGS_KEEPALIVE) != 0) {
            /* Keep-alive messages enabled */
            val = 1U;
          } else {
            /* Keep-alive messages disabled */
            val = 0U;
          }
          break;

        case ARM_SOCKET_SO_TYPE:
          /* Set socket type */
          val = (uint32_t)sock->type;
          break;

        default:
          rval = ARM_SOCKET_EINVAL;
          break;
      }

      if (rval == 0) {
        *opt_len = SetOpt (opt_val, val, 4);
      }
    }

    if (osMutexRelease (pCtrl->mutex_id) != osOK) {
      /* Mutex error, override previous return value */
      rval = ARM_SOCKET_ERROR;
    }
  }

  return (rval);
}


/**
  Set socket option.

  \param[in]     socket   Socket identification number
  \param[in]     opt_id   Option identifier
  \param[in]     opt_val  Pointer to the option value
  \param[in]     opt_len  Length of the option value in bytes
  \return        status information
                   - 0                                 : Operation successful
                   - \ref ARM_SOCKET_ESOCK             : Invalid socket
                   - \ref ARM_SOCKET_EINVAL            : Invalid argument
                   - \ref ARM_SOCKET_ENOTSUP           : Operation not supported
                   - \ref ARM_SOCKET_ERROR             : Unspecified error
*/
static int32_t ARM_WIFI_SocketSetOpt (int32_t socket, int32_t opt_id, const void *opt_val, uint32_t opt_len) {
  int32_t rval;
  WIFI_SOCKET *sock;
  uint32_t val;

  rval = 0;

  if ((socket < 0) || (socket >= WIFI_SOCKET_NUM)) {
    /* Invalid socket identification number */
    rval = ARM_SOCKET_ESOCK;
  }
  else if ((opt_val == NULL) || (opt_len == NULL) || (opt_len != 4U)) {
    rval = ARM_SOCKET_EINVAL;
  }
  else if (osMutexAcquire (pCtrl->mutex_id, osWaitForever) != osOK) {
    /* Mutex error */
    rval = ARM_SOCKET_ERROR;
  }
  else {
    sock = &Socket[socket];

    if (sock->state == SOCKET_STATE_FREE) {
      /* Invalid state */
      rval = ARM_SOCKET_ESOCK;
    }
    else {
      /* Extract option value */
      val = GetOpt (opt_val, opt_len);

      switch (opt_id) {
        case ARM_SOCKET_IO_FIONBIO:
          if (val == 0U) {
            /* Disable non-blocking mode */
            sock->flags &= ~SOCKET_FLAGS_NONBLOCK;
          } else {
            /* Enable non-blocking mode */
            sock->flags |=  SOCKET_FLAGS_NONBLOCK;
          }
          break;

        case ARM_SOCKET_SO_RCVTIMEO:
          /* Set receive timeout (in ms) */
          sock->tout_rx = val;
          break;

        case ARM_SOCKET_SO_SNDTIMEO:
          /* Set send timeout (in ms) */
          sock->tout_tx = val;
          break;

        case ARM_SOCKET_SO_KEEPALIVE:
          if (val == 0U) {
            /* Disable keep-alive messages */
            sock->flags &=~ SOCKET_FLAGS_KEEPALIVE;
          } else {
            /* Enable keep-alive messages */
            sock->flags |=  SOCKET_FLAGS_KEEPALIVE;
          }
          break;

        default:
          rval = ARM_SOCKET_EINVAL;
          break;
      }
    }

    if (osMutexRelease (pCtrl->mutex_id) != osOK) {
      /* Mutex error, override previous return value */
      rval = ARM_SOCKET_ERROR;
    }
  }

  return (rval);
}


/**
  Close and release a socket.

  \param[in]     socket   Socket identification number
  \return        status information
                   - 0                                 : Operation successful
                   - \ref ARM_SOCKET_ESOCK             : Invalid socket
                   - \ref ARM_SOCKET_EAGAIN            : Operation would block (may be called again)
                   - \ref ARM_SOCKET_ERROR             : Unspecified error
*/
static int32_t ARM_WIFI_SocketClose (int32_t socket) {
  int32_t ex, rval;
  uint32_t n;
  WIFI_SOCKET *sock;

  WiFi_ThreadKick();

  rval = 0;

  if ((socket < 0) || (socket >= WIFI_SOCKET_NUM)) {
    /* Invalid socket identification number */
    rval = ARM_SOCKET_ESOCK;
  }
  else if (osMutexAcquire (pCtrl->mutex_id, osWaitForever) != osOK) {
    /* Mutex error */
    rval = ARM_SOCKET_ERROR;
  }
  else {
    /* Check if close event already waiting in rx buffer */
    WiFi_Wait (WIFI_WAIT_CONN_CLOSE(socket), 25);

    sock = &Socket[socket];

    if (sock->state == SOCKET_STATE_FREE) {
      rval = ARM_SOCKET_ESOCK;
    }
    else if (sock->state == SOCKET_STATE_SERVER) {
      /* Parent server socket, close all child sockets and disable server */
      ex = AT_Cmd_TcpServer (AT_CMODE_SET, 0U, 0U);

      if (ex == 0) {
        /* Wait until response arrives */
        ex = WiFi_Wait (WIFI_WAIT_RESP_GENERIC, WIFI_RESP_TIMEOUT);
        
        if (ex == 0) {
          ex = AT_Resp_Generic();

          if (ex == AT_RESP_OK) {
            /* Connection closed */
            sock->state = SOCKET_STATE_FREE;
          }
        }
      }

      if (ex == 0) {
        /* Close all child sockets (backlog) */
        for (n = 0U; n < WIFI_SOCKET_NUM; n++) {
          if (Socket[n].server != SOCKET_INVALID) {
            Socket[n].state   = SOCKET_STATE_FREE;

            Socket[n].server  = SOCKET_INVALID;
            Socket[n].backlog = SOCKET_INVALID;
          }
        }
      }
    }
    else if ((sock->state == SOCKET_STATE_CLOSED) || (sock->state == SOCKET_STATE_CONNECTREQ)) {
      /* Socket already closed or connect in progress */
      if (sock->backlog == SOCKET_INVALID) {
        /* Client socket, state is closed */
        sock->state = SOCKET_STATE_FREE;
      } else {
        /* Listening socket, set state back to listen */
        sock->state = SOCKET_STATE_LISTEN;
      }

      /* Free socket memory */
      BufUninit (&sock->mem);
    }
    else {
      /* Close client socket */
      if ((sock->state > SOCKET_STATE_LISTEN) && (sock->state < SOCKET_STATE_CLOSING)) {
        /* Set state to close initiated */
        sock->state = SOCKET_STATE_CLOSING;

        /* Close active connection */
        ex = AT_Cmd_ConnectionClose (AT_CMODE_SET, sock->conn_id);

        if (ex == 0) {
          /* Wait until response arrives */
          ex = WiFi_Wait (WIFI_WAIT_RESP_GENERIC, WIFI_RESP_TIMEOUT);

          if (ex == 0) {
            ex = AT_Resp_Generic();

            if (ex == AT_RESP_OK) {
              /* Connection closed */

              /* Free socket memory */
              BufUninit (&sock->mem);
            }
          }
          else {
            /* No response */
            rval = ARM_SOCKET_ERROR;
          }
        }
      }
      else {
        /* Non-connected socket, just mark it as free */
        sock->state = SOCKET_STATE_FREE;
      }
    }

    if (osMutexRelease (pCtrl->mutex_id) != osOK) {
      /* Mutex error, override previous return value */
      rval = ARM_SOCKET_ERROR;
    }
  }

  return (rval);
}


/**
  Retrieve host IP address from host name.

  \param[in]     name     Host name
  \param[in]     af       Address family
  \param[out]    ip       Pointer to buffer where resolved IP address shall be returned
  \param[in,out] ip_len   Pointer to length of 'ip'
                   - length of supplied 'ip' on input
                   - length of stored 'ip' on output
  \return        status information
                   - 0                                 : Operation successful
                   - \ref ARM_SOCKET_EINVAL            : Invalid argument
                   - \ref ARM_SOCKET_ENOTSUP           : Operation not supported
                   - \ref ARM_SOCKET_ETIMEDOUT         : Operation timed out
                   - \ref ARM_SOCKET_EHOSTNOTFOUND     : Host not found
                   - \ref ARM_SOCKET_ERROR             : Unspecified error
*/
static int32_t ARM_WIFI_SocketGetHostByName (const char *name, int32_t af, uint8_t *ip, uint32_t *ip_len) {
  int32_t ex, rval;

  rval = 0;

  if ((name == NULL) || (ip == NULL) || (ip_len == NULL) || (*ip_len < 4U)) {
    rval = ARM_SOCKET_EINVAL;
  }
  else if ((af != ARM_SOCKET_AF_INET) && (af != ARM_SOCKET_AF_INET6)) {
    rval = ARM_SOCKET_EINVAL;
  }
  else if (af == ARM_SOCKET_AF_INET6) {
    rval = ARM_SOCKET_ENOTSUP;
  }
  else if (osMutexAcquire (pCtrl->mutex_id, osWaitForever) != osOK) {
    /* Mutex error */
    rval = ARM_SOCKET_ERROR;
  }
  else {
    ex = AT_Cmd_DnsFunction (AT_CMODE_SET, name);

    if (ex != 0) {
      /* Should not happend normally */
      rval = ARM_SOCKET_ERROR;
    }
    else {
      /* Wait until response arrives */
      ex = WiFi_Wait (WIFI_WAIT_RESP_GENERIC, 10*WIFI_RESP_TIMEOUT);

      if (ex == 0) {
        /* Check response */
        ex = AT_Resp_Generic ();
        
        if (ex == AT_RESP_OK) {
          *ip_len = 4U;
          (void)AT_Resp_DnsFunction (ip);
        }
        else {
          rval = ARM_SOCKET_EHOSTNOTFOUND;
        }
      }
      else {
        /* NOTE: need a proper way to handle timeout response */
        rval = ARM_SOCKET_EHOSTNOTFOUND;
      }
    }

    if (osMutexRelease (pCtrl->mutex_id) != osOK) {
      /* Mutex error, override previous return value */
      rval = ARM_SOCKET_ERROR;
    }
  }

  return (rval);
}


/**
  Probe remote host with Ping command.

  \param[in]     ip       Pointer to remote host IP address
  \param[in]     ip_len   Length of 'ip' address in bytes
  \return        execution status
                   - \ref ARM_DRIVER_OK                : Operation successful
                   - \ref ARM_DRIVER_ERROR             : Operation failed
                   - \ref ARM_DRIVER_ERROR_TIMEOUT     : Timeout occurred
                   - \ref ARM_DRIVER_ERROR_UNSUPPORTED : Operation not supported
                   - \ref ARM_DRIVER_ERROR_PARAMETER   : Parameter error (NULL ip pointer or ip_len different than 4 or 16)
*/
static int32_t ARM_WIFI_Ping (const uint8_t *ip, uint32_t ip_len) {
  int32_t ex, rval;
  uint32_t val;

  rval = ARM_DRIVER_OK;

  if ((ip == NULL) || ((ip_len != 4U) && (ip_len != 16U))) {
    rval = ARM_DRIVER_ERROR_PARAMETER;
  }
  else if (ip_len == 16U) {
    rval = ARM_DRIVER_ERROR_UNSUPPORTED;
  }
  else if (osMutexAcquire (pCtrl->mutex_id, osWaitForever) != osOK) {
    /* Mutex error */
    rval = ARM_DRIVER_ERROR;
  }
  else {
    ex = AT_Cmd_Ping (AT_CMODE_SET, ip, NULL);

    if (ex == 0) {
      /* Wait until response arrives */
      ex = WiFi_Wait (WIFI_WAIT_RESP_GENERIC, WIFI_RESP_TIMEOUT);

      if (ex == 0) {
        /* Check response */
        ex = AT_Resp_Ping (&val);

        if (ex == 0) {
          if ((val & 0x80000000) != 0) {
            /* Ping timeout */
            rval = ARM_DRIVER_ERROR_TIMEOUT;
          }
        }
      }
    }

    if (ex != 0) {
      rval = ARM_DRIVER_ERROR;
    }

    if (osMutexRelease (pCtrl->mutex_id) != osOK) {
      /* Mutex error, override previous return value */
      rval = ARM_DRIVER_ERROR;
    }
  }

  return (rval);
}

/* Exported Driver_WiFi# */
ARM_DRIVER_WIFI ARM_Driver_WiFi_(WIFI_DRIVER_NUMBER) = {
  ARM_WIFI_GetVersion,
  ARM_WIFI_GetCapabilities,
  ARM_WIFI_Initialize,
  ARM_WIFI_Uninitialize,
  ARM_WIFI_PowerControl,
  ARM_WIFI_GetModuleInfo,
  ARM_WIFI_SetOption,
  ARM_WIFI_GetOption,
  ARM_WIFI_Scan,
  ARM_WIFI_Activate,
  ARM_WIFI_Deactivate,
  ARM_WIFI_IsConnected,
  ARM_WIFI_GetNetInfo,
  ARM_WIFI_BypassControl,
  ARM_WIFI_EthSendFrame,
  ARM_WIFI_EthReadFrame,
  ARM_WIFI_EthGetRxFrameSize,
  ARM_WIFI_SocketCreate,
  ARM_WIFI_SocketBind,
  ARM_WIFI_SocketListen,
  ARM_WIFI_SocketAccept,
  ARM_WIFI_SocketConnect,
  ARM_WIFI_SocketRecv,
  ARM_WIFI_SocketRecvFrom,
  ARM_WIFI_SocketSend,
  ARM_WIFI_SocketSendTo,
  ARM_WIFI_SocketGetSockName,
  ARM_WIFI_SocketGetPeerName,
  ARM_WIFI_SocketGetOpt,
  ARM_WIFI_SocketSetOpt,
  ARM_WIFI_SocketClose,
  ARM_WIFI_SocketGetHostByName,
  ARM_WIFI_Ping
};

static int32_t ResetModule (void) {
  int32_t rval, ex;

  ex = AT_Cmd_Reset();

  if (ex == 0) {
    /* Wait until response arrives */
    ex = WiFi_Wait (WIFI_WAIT_RESP_GENERIC, 5000);

    if (ex == 0) {
      /* Response received */
      ex = AT_Resp_Generic();
      
      if (ex == AT_RESP_OK) {
        /* Wait until response arrives */
        /* Reset generates second response */
        ex = WiFi_Wait (WIFI_WAIT_RESP_GENERIC, 5000);

        if (ex == 0) {
          /* Response received */
          ex = AT_Resp_Generic();
          
          if (ex == AT_RESP_READY) {
            /* Successfully reset */
            ex = 0;
          }
        }
      }
    }
  }

  if (ex == 0) {
    rval = ARM_DRIVER_OK;
  } else {
    rval = ARM_DRIVER_ERROR;
  }

  return (rval);
}

static int32_t SetupCommunication (void) {
  int32_t rval, ex;
  int32_t state;
  uint32_t k;
  uint32_t stop_par_flowc;
  AT_PARSER_COM_SERIAL info;
  const uint32_t br[] = {WIFI_SERIAL_BAUDRATE, 115200,
                                               230400,  460800,  921600,
                                              1000000, 1500000, 2000000,
                                                57600,   38400,   19200, 9600};
  k     =  0;
  state =  0;

  ex = AT_Parser_GetSerialCfg (&info);

  if (ex == 0) {
    /* Set interface mode */
    info.databits     = 8U;
    info.stopbits     = 1U;
    info.parity       = 0U;
    info.flow_control = 0U;
  }

  while (state < 3) {

    switch (state) {
      case 0:
      case 2:
        /* Select baudrate and reconfigure serial interface */
        info.baudrate = br[k];

        ex = AT_Parser_SetSerialCfg (&info);

        if (ex != 0) {
          /* Error */
          break;
        }

        /* Send test command (check if we will get a response) */
        ex = AT_Cmd_TestAT();
        break;

      case 1:
        /* Reconfigure UART */
        stop_par_flowc = (info.stopbits << 4) |
                         (info.parity   << 2) |
                          info.flow_control   ;

        ex = AT_Cmd_ConfigUART (AT_CMODE_SET, br[k], info.databits, stop_par_flowc);
        break;

      default:
        ex = -1;
        break;
    }

    if (ex != 0) {
      /* Error, exit loop */
      state = 4;
    }
    else {
      /* Wait until response arrives */
      ex = WiFi_Wait (WIFI_WAIT_RESP_GENERIC, 200);

      if (ex != 0) {
        /* No response, reconfigure and try again */
        AT_Parser_Reset();

        /* Try again */
        state = 0;

        /* Change baudrate */
        k++;

        if (k == (sizeof(br)/sizeof(br[0]))) {
          /* Tried all baud rates, no response, exit loop */
          state = 4;
        }
      }
      else {
        /* Response received */
        ex = AT_Resp_Generic();

        if (ex == AT_RESP_OK) {
          if (state == 0) {
            /* Communication established */
            if (k != 0) {
              /* Select configured baud rate */
              k = 0;
            }
            else {
              /* Already using config baud rate, skip reconfiguration */
              state = 2;
            }
          }
        }

        /* Next step */
        state++;
      }
    }
  }

  if (ex == 0) {
    rval = ARM_DRIVER_OK;
  } else {
    rval = ARM_DRIVER_ERROR;
  }

  return (rval);
}

static int32_t LoadOptions (void) {
  int32_t ex;
  int32_t state;
  int32_t n;
  
  /* Set number of different states */
  n = 4;
  
  /* Set initial state */
  ex    = -1;
  state =  0;

  while (state < n) {
    switch (state) {
      case 0:
        ex = GetCurrentIpAddr (WIFI_INTERFACE_STATION, pCtrl->options.st_ip,
                                                       pCtrl->options.st_gateway,
                                                       pCtrl->options.st_netmask);
        break;

      case 1:
        ex = GetCurrentIpAddr (WIFI_INTERFACE_AP, pCtrl->options.ap_ip,
                                                  pCtrl->options.ap_gateway,
                                                  pCtrl->options.ap_netmask);
        break;

      case 2:
        ex = GetCurrentMAC (WIFI_INTERFACE_AP, pCtrl->options.ap_mac);
        break;
      
      case 3:
        ex = GetCurrentDhcpPool (&pCtrl->options.ap_dhcp_lease, pCtrl->options.ap_dhcp_pool_start,
                                                                pCtrl->options.ap_dhcp_pool_end);
        break;

      default:
        ex = -1;
        break;
    }

    if (ex != 0) {
      /* Error, exit loop */
      state = n;
    }
    else {
      /* Load next option */
      state++;
    }
  }

  return (ex);
}

static int32_t IsUnspecifiedIP (const uint8_t ip[]) {
  int32_t rval;

  if ((ip[0] == 0U) && (ip[1] == 0U) && (ip[2] == 0U) && (ip[3] == 0U)) {
    /* Unspecified IP address */
    rval = 1U;
  } else {
    rval = 0U;
  }

  return (rval);
}

static int32_t GetCurrentMAC (uint32_t interface, uint8_t mac[]) {
  int32_t ex;

  if (interface == WIFI_INTERFACE_STATION) {
    ex = AT_Cmd_StationMAC (AT_CMODE_QUERY, NULL);
  } else {
    ex = AT_Cmd_AccessPointMAC (AT_CMODE_QUERY, NULL);
  }

  if (ex == 0) {
    /* Wait until response arrives */
    ex = WiFi_Wait (WIFI_WAIT_RESP_GENERIC, WIFI_RESP_TIMEOUT);

    if (ex == 0) {
      /* Check response */
      if (interface == WIFI_INTERFACE_STATION) {
        ex = AT_Resp_StationMAC (mac);
      } else {
        ex = AT_Resp_AccessPointMAC (mac);
      }
    }
  }

  return (ex);
}

static int32_t GetCurrentIpAddr (uint32_t interface, uint8_t ip[], uint8_t gw[], uint8_t mask[]) {
  int32_t ex;
  uint8_t *p;

  if (interface == WIFI_INTERFACE_STATION) {
    ex = AT_Cmd_StationIP (AT_CMODE_QUERY, NULL, NULL, NULL);
  } else {
    ex = AT_Cmd_AccessPointIP (AT_CMODE_QUERY, NULL, NULL, NULL);
  }

  if (ex == 0) {
    /* Wait until response arrives */
    ex = WiFi_Wait (WIFI_WAIT_RESP_GENERIC, WIFI_RESP_TIMEOUT);

    if (ex == 0) {
      /* Check response */
      p = ip;

      do {
        if (interface == WIFI_INTERFACE_STATION) {
          ex = AT_Resp_StationIP (p);
        } else {
          ex = AT_Resp_AccessPointIP (p);
        }

        /* Set appropriate IP array */
        if (p == ip) { p = gw;   }
        else         { p = mask; }
      }
      while (ex == 1);
    }
  }
  return (ex);
}

static int32_t GetCurrentDhcpPool (uint32_t *t_lease, uint8_t ip_start[], uint8_t ip_end[]) {
  int32_t ex;

  ex = AT_Cmd_RangeDHCP(AT_CMODE_QUERY, 0U, NULL, NULL);

  if (ex == 0) {
    /* Wait until response arrives */
    ex = WiFi_Wait (WIFI_WAIT_RESP_GENERIC, WIFI_RESP_TIMEOUT);

    if (ex == 0) {
      /* Check response */
      ex = AT_Resp_RangeDHCP (t_lease, ip_start, ip_end);
    }
  }

  return (ex);
}

static int32_t GetCurrentDnsAddr (uint32_t interface, uint8_t dns0[], uint8_t dns1[]) {
  int32_t ex;
  uint8_t *p;
  (void)interface;  /* The same DNS is used for both interfaces */

  ex = AT_Cmd_DNS (AT_CMODE_QUERY, 0, NULL, NULL);

  if (ex == 0) {
    /* Wait until response arrives */
    ex = WiFi_Wait (WIFI_WAIT_RESP_GENERIC, WIFI_RESP_TIMEOUT);

    if (ex == 0) {
      /* Check response */
      p = dns0;

      #if (AT_VARIANT == AT_VARIANT_ESP32) && (AT_VERSION >= AT_VERSION_2_0_0_0)
      ex = AT_Resp_DNS (NULL, p, dns1);
      #else
      do {
        ex = AT_Resp_DNS (p);

        /* Set appropriate IP array */
        if (p == dns0) { p = dns1; }
        else           { p = NULL; }
      }
      while (ex == 1);
      #endif
    }
  }
  return (ex);
}

/*
  Extract option value from specified address and with given length

  opt_val: address of option value argument
  opt_len: length of option value argument in bytes (max 4 bytes)
  return: extracted value as uint32_t
*/
static uint32_t GetOpt (const void *opt_val, uint32_t opt_len) {
  uint32_t val;

  #ifdef __UNALIGNED_UINT32_READ
    (void)opt_len;

    val = __UNALIGNED_UINT32_READ(opt_val);
  #else
    uint32_t i, pos;
    const uint8_t *p = opt_val;

    pos = 0U;
    val = 0U;

    for (i = 0U; i < opt_len; i++) {
      val |= (p[i] & 0xFFU) << pos;

      pos += 8U;
    }
  #endif

  return (val);
}

/*
  Assign option value to variable at specified address

  opt_val: address of option value variable
  val:     option value
  opt_len: length of option value in bytes (max 4 bytes)
  return: length of assigned value in bytes
*/
static uint32_t SetOpt (void *opt_val, uint32_t val, uint32_t opt_len) {
  uint32_t len;

  #ifdef __UNALIGNED_UINT32_WRITE
    /* Write val into opt_val */
    __UNALIGNED_UINT32_WRITE (opt_val, val);

    len = opt_len;
  #else
    uint32_t pos;
    uint8_t *p = opt_val;

    pos = 0U;

    for (len = 0U; len < opt_len; len++) {
      p[len] = (val >> pos) & 0xFFU;

      pos += 8U;
    }
  #endif

  return (len);
}

/* Return free connection id */
static uint32_t ConnId_Alloc (void) {
  uint32_t bit;

  for (bit = 0; bit < CONN_ID_INVALID; bit++) {
    if ((pCtrl->conn_id & (1U << bit)) == 0) {
      break;
    }
  }

  return (bit);
}

/* Clear flag, connection id is free to use */
static void ConnId_Free  (uint32_t conn_id) {
  pCtrl->conn_id &= ~(1U << conn_id);
}

/* Set flag, connection id is taken */
static void ConnId_Accept (uint32_t conn_id) {
  pCtrl->conn_id |= (1U << conn_id);
}<|MERGE_RESOLUTION|>--- conflicted
+++ resolved
@@ -1657,9 +1657,6 @@
 
           case 1:
             /* Connect to AP */
-<<<<<<< HEAD
-            ex = AT_Cmd_ConnectAP (AT_CMODE_SET, config->ssid, config->pass, config->bssid);
-=======
             if ((pCtrl->flags & WIFI_FLAGS_STATION_BSSID_SET) == 0U) {
               /* BSSID was not specified */
               bssid = NULL;
@@ -1668,7 +1665,6 @@
               bssid = pCtrl->options.st_bssid;
             }
             ex = AT_Cmd_ConnectAP (AT_CMODE_SET, config->ssid, config->pass, bssid);
->>>>>>> b2a6e81d
             break;
         }
 
